--- conflicted
+++ resolved
@@ -15,17 +15,10 @@
 
 ### Libraries available
 
-<<<<<<< HEAD
-Currently, the client libraries are in **preview**. These libraries follow the [Azure SDK Design Guidelines for iOS](https://azure.github.io/azure-sdk/ios_introduction.html) and share a number of core features such as HTTP retries, logging, transport protocols, authentication protocols, etc., so that once you learn how to use these features in one client library, you will know how to use them in other client libraries. You can learn about these shared features in [AzureCore](https://github.com/Azure/azure-sdk-for-ios/blob/master/sdk/core/AzureCore/README.md).
-
-The following libraries are currently in **preview**:
-- [AzureStorageBlob](https://github.com/Azure/azure-sdk-for-ios/blob/master/sdk/storage/AzureStorageBlob)
-=======
-Currently, the client libraries are in **beta**. These libraries follow the [Azure SDK Design Guidelines for iOS](https://azure.github.io/azure-sdk/ios_introduction.html) and share a number of core features such as HTTP retries, logging, transport protocols, authentication protocols, etc., so that once you learn how to use these features in one client library, you will know how to use them in other client libraries. You can learn about these shared features in [AzureCore](sdk/core/AzureCore/README.md).
+Currently, the client libraries are in **beta**. These libraries follow the [Azure SDK Design Guidelines for iOS](https://azure.github.io/azure-sdk/ios_introduction.html) and share a number of core features such as HTTP retries, logging, transport protocols, authentication protocols, etc., so that once you learn how to use these features in one client library, you will know how to use them in other client libraries. You can learn about these shared features in [AzureCore](https://github.com/Azure/azure-sdk-for-ios/blob/master/sdk/core/AzureCore/README.md).
 
 The following libraries are currently in **beta**:
-- [AzureCore](sdk/core/AzureCore): 1.0.0-beta.1
->>>>>>> c35c9e67
+- [AzureCore](https://github.com/Azure/azure-sdk-for-ios/blob/master/sdk/core/AzureCore/README.md): 1.0.0-beta.1
 
 > Note: The SDK is currently in **beta**. The API surface and feature sets are subject to change at any time before **GA**. We do not currently recommend them for production use.
 
