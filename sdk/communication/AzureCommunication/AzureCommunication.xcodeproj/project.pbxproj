// !$*UTF8*$!
{
	archiveVersion = 1;
	classes = {
	};
	objectVersion = 50;
	objects = {

/* Begin PBXBuildFile section */
		0A3A5EC22316DB1E00473FDA /* AzureCommunication.framework in Frameworks */ = {isa = PBXBuildFile; fileRef = 0A3A5EB82316DB1E00473FDA /* AzureCommunication.framework */; };
		1D07222D24C8FB0F00C2EF4E /* CommunicationTokenCredentialTests.swift in Sources */ = {isa = PBXBuildFile; fileRef = 1D07222C24C8FB0F00C2EF4E /* CommunicationTokenCredentialTests.swift */; };
		1D2E7F7024E4589100447964 /* Identifiers.swift in Sources */ = {isa = PBXBuildFile; fileRef = 1D2E7F6F24E4589100447964 /* Identifiers.swift */; };
		1DC3550624D9F02D0095ABD9 /* Supporting Files in Resources */ = {isa = PBXBuildFile; fileRef = 1DC3550524D9F02D0095ABD9 /* Supporting Files */; };
		1DE4DB7724C0FE8300631921 /* AutoRefreshTokenCredential.swift in Sources */ = {isa = PBXBuildFile; fileRef = 1DE4DB7624C0FE8300631921 /* AutoRefreshTokenCredential.swift */; };
		1DE4DB7924C1063E00631921 /* ThreadSafeRefreshableAccessTokenCache.swift in Sources */ = {isa = PBXBuildFile; fileRef = 1DE4DB7824C1063E00631921 /* ThreadSafeRefreshableAccessTokenCache.swift */; };
		6BEEB9676DB4864DB30F6919 /* Pods_AzureCommunicationTests.framework in Frameworks */ = {isa = PBXBuildFile; fileRef = DE026FF4E92423EB0A935FD4 /* Pods_AzureCommunicationTests.framework */; };
<<<<<<< HEAD
		7AAE2D17251444B600C9F897 /* CommunicationAuthenticationPolicy.swift in Sources */ = {isa = PBXBuildFile; fileRef = 7AAE2D16251444B600C9F897 /* CommunicationAuthenticationPolicy.swift */; };
=======
		7AAE2D17251444B600C9F897 /* CommunicationPolicyTokenCredential.swift in Sources */ = {isa = PBXBuildFile; fileRef = 7AAE2D16251444B600C9F897 /* CommunicationPolicyTokenCredential.swift */; };
		882F28D425A632CA009689E3 /* CommunicationTokenRefreshOptions.swift in Sources */ = {isa = PBXBuildFile; fileRef = 882F28D325A632CA009689E3 /* CommunicationTokenRefreshOptions.swift */; };
>>>>>>> 295c1cbb
		883AEDB825AF623000E21497 /* CommunicationPolicyTokenCredentialTests.swift in Sources */ = {isa = PBXBuildFile; fileRef = 883AEDB725AF623000E21497 /* CommunicationPolicyTokenCredentialTests.swift */; };
		8856CEAC253A376D00044559 /* CommunicationAccessToken.swift in Sources */ = {isa = PBXBuildFile; fileRef = 8856CEAB253A376D00044559 /* CommunicationAccessToken.swift */; };
		8856CEE5253E3AEF00044559 /* ObjCCommunicationTokenCredentialTests.m in Sources */ = {isa = PBXBuildFile; fileRef = 8856CEE4253E3AEF00044559 /* ObjCCommunicationTokenCredentialTests.m */; };
		88CC8C35254750260028977C /* ObjCCommunicationTokenCredentialAsyncTests.m in Sources */ = {isa = PBXBuildFile; fileRef = 88CC8C34254750260028977C /* ObjCCommunicationTokenCredentialAsyncTests.m */; };
		88F1F570254A07BC00876BC4 /* ObjCTokenParserTests.m in Sources */ = {isa = PBXBuildFile; fileRef = 88F1F56F254A07BC00876BC4 /* ObjCTokenParserTests.m */; };
<<<<<<< HEAD
=======
		D112634825B7969B00F437C6 /* CommunicationTokenCredentialProviding.swift in Sources */ = {isa = PBXBuildFile; fileRef = D112634725B7969B00F437C6 /* CommunicationTokenCredentialProviding.swift */; };
>>>>>>> 295c1cbb
		DC294E02BC5156475835816E /* Pods_AzureCommunication.framework in Frameworks */ = {isa = PBXBuildFile; fileRef = E1FFD6B8DB6B306AC0F040BB /* Pods_AzureCommunication.framework */; };
		F11E5CC824B77F8900AA3A58 /* AzureCore.framework in Frameworks */ = {isa = PBXBuildFile; fileRef = 0A3A5ED62316DB8F00473FDA /* AzureCore.framework */; };
		F183A5EB24AF9D9000F0E0D5 /* CommunicationTokenCredential.swift in Sources */ = {isa = PBXBuildFile; fileRef = F183A5EA24AF9D9000F0E0D5 /* CommunicationTokenCredential.swift */; };
		F183A5FA24AFB37900F0E0D5 /* StaticTokenCredential.swift in Sources */ = {isa = PBXBuildFile; fileRef = F183A5F924AFB37900F0E0D5 /* StaticTokenCredential.swift */; };
		F183A5FE24AFF1B100F0E0D5 /* JwtTokenParser.swift in Sources */ = {isa = PBXBuildFile; fileRef = F183A5FD24AFF1B100F0E0D5 /* JwtTokenParser.swift */; };
/* End PBXBuildFile section */

/* Begin PBXContainerItemProxy section */
		0A3A5EC32316DB1E00473FDA /* PBXContainerItemProxy */ = {
			isa = PBXContainerItemProxy;
			containerPortal = 0A3A5EAF2316DB1E00473FDA /* Project object */;
			proxyType = 1;
			remoteGlobalIDString = 0A3A5EB72316DB1E00473FDA;
			remoteInfo = AzureCSComputerVision;
		};
/* End PBXContainerItemProxy section */

/* Begin PBXCopyFilesBuildPhase section */
		F1753BBF24B776C70082C8D6 /* CopyFiles */ = {
			isa = PBXCopyFilesBuildPhase;
			buildActionMask = 2147483647;
			dstPath = /Users/sacheu/Frameworks;
			dstSubfolderSpec = 0;
			files = (
			);
			runOnlyForDeploymentPostprocessing = 0;
		};
		F1753BC124B776FA0082C8D6 /* CopyFiles */ = {
			isa = PBXCopyFilesBuildPhase;
			buildActionMask = 2147483647;
			dstPath = "";
			dstSubfolderSpec = 7;
			files = (
			);
			runOnlyForDeploymentPostprocessing = 0;
		};
/* End PBXCopyFilesBuildPhase section */

/* Begin PBXFileReference section */
		0A3A5EB82316DB1E00473FDA /* AzureCommunication.framework */ = {isa = PBXFileReference; explicitFileType = wrapper.framework; includeInIndex = 0; path = AzureCommunication.framework; sourceTree = BUILT_PRODUCTS_DIR; };
		0A3A5EC12316DB1E00473FDA /* AzureCommunicationTests.xctest */ = {isa = PBXFileReference; explicitFileType = wrapper.cfbundle; includeInIndex = 0; path = AzureCommunicationTests.xctest; sourceTree = BUILT_PRODUCTS_DIR; };
		0A3A5EC82316DB1E00473FDA /* Info.plist */ = {isa = PBXFileReference; lastKnownFileType = text.plist.xml; path = Info.plist; sourceTree = "<group>"; };
		0A3A5ED62316DB8F00473FDA /* AzureCore.framework */ = {isa = PBXFileReference; explicitFileType = wrapper.framework; path = AzureCore.framework; sourceTree = BUILT_PRODUCTS_DIR; };
		1D07222C24C8FB0F00C2EF4E /* CommunicationTokenCredentialTests.swift */ = {isa = PBXFileReference; lastKnownFileType = sourcecode.swift; path = CommunicationTokenCredentialTests.swift; sourceTree = "<group>"; };
		1D2E7F6F24E4589100447964 /* Identifiers.swift */ = {isa = PBXFileReference; lastKnownFileType = sourcecode.swift; path = Identifiers.swift; sourceTree = "<group>"; };
		1DC3550524D9F02D0095ABD9 /* Supporting Files */ = {isa = PBXFileReference; lastKnownFileType = folder; path = "Supporting Files"; sourceTree = "<group>"; };
		1DE4DB7624C0FE8300631921 /* AutoRefreshTokenCredential.swift */ = {isa = PBXFileReference; lastKnownFileType = sourcecode.swift; path = AutoRefreshTokenCredential.swift; sourceTree = "<group>"; };
		1DE4DB7824C1063E00631921 /* ThreadSafeRefreshableAccessTokenCache.swift */ = {isa = PBXFileReference; lastKnownFileType = sourcecode.swift; path = ThreadSafeRefreshableAccessTokenCache.swift; sourceTree = "<group>"; };
		316382976240347BE77E907F /* Pods-AzureCommunication.release.xcconfig */ = {isa = PBXFileReference; includeInIndex = 1; lastKnownFileType = text.xcconfig; name = "Pods-AzureCommunication.release.xcconfig"; path = "Target Support Files/Pods-AzureCommunication/Pods-AzureCommunication.release.xcconfig"; sourceTree = "<group>"; };
		73DFF8D8D93685E64E46AD1B /* Pods-AzureCommunication.debug.xcconfig */ = {isa = PBXFileReference; includeInIndex = 1; lastKnownFileType = text.xcconfig; name = "Pods-AzureCommunication.debug.xcconfig"; path = "Target Support Files/Pods-AzureCommunication/Pods-AzureCommunication.debug.xcconfig"; sourceTree = "<group>"; };
<<<<<<< HEAD
		7AAE2D16251444B600C9F897 /* CommunicationAuthenticationPolicy.swift */ = {isa = PBXFileReference; fileEncoding = 4; lastKnownFileType = sourcecode.swift; path = CommunicationAuthenticationPolicy.swift; sourceTree = "<group>"; };
=======
		7AAE2D16251444B600C9F897 /* CommunicationPolicyTokenCredential.swift */ = {isa = PBXFileReference; fileEncoding = 4; lastKnownFileType = sourcecode.swift; path = CommunicationPolicyTokenCredential.swift; sourceTree = "<group>"; };
		882F28D325A632CA009689E3 /* CommunicationTokenRefreshOptions.swift */ = {isa = PBXFileReference; lastKnownFileType = sourcecode.swift; path = CommunicationTokenRefreshOptions.swift; sourceTree = "<group>"; };
>>>>>>> 295c1cbb
		883AEDB725AF623000E21497 /* CommunicationPolicyTokenCredentialTests.swift */ = {isa = PBXFileReference; lastKnownFileType = sourcecode.swift; path = CommunicationPolicyTokenCredentialTests.swift; sourceTree = "<group>"; };
		8856CEAB253A376D00044559 /* CommunicationAccessToken.swift */ = {isa = PBXFileReference; lastKnownFileType = sourcecode.swift; path = CommunicationAccessToken.swift; sourceTree = "<group>"; };
		8856CEE3253E3AEF00044559 /* AzureCommunicationTests-Bridging-Header.h */ = {isa = PBXFileReference; lastKnownFileType = sourcecode.c.h; path = "AzureCommunicationTests-Bridging-Header.h"; sourceTree = "<group>"; };
		8856CEE4253E3AEF00044559 /* ObjCCommunicationTokenCredentialTests.m */ = {isa = PBXFileReference; lastKnownFileType = sourcecode.c.objc; path = ObjCCommunicationTokenCredentialTests.m; sourceTree = "<group>"; };
		88CC8C34254750260028977C /* ObjCCommunicationTokenCredentialAsyncTests.m */ = {isa = PBXFileReference; lastKnownFileType = sourcecode.c.objc; path = ObjCCommunicationTokenCredentialAsyncTests.m; sourceTree = "<group>"; };
		88F1F56F254A07BC00876BC4 /* ObjCTokenParserTests.m */ = {isa = PBXFileReference; lastKnownFileType = sourcecode.c.objc; path = ObjCTokenParserTests.m; sourceTree = "<group>"; };
		C7FEC671B55120C7AFDF3B62 /* Pods-AzureCommunicationTests.debug.xcconfig */ = {isa = PBXFileReference; includeInIndex = 1; lastKnownFileType = text.xcconfig; name = "Pods-AzureCommunicationTests.debug.xcconfig"; path = "Target Support Files/Pods-AzureCommunicationTests/Pods-AzureCommunicationTests.debug.xcconfig"; sourceTree = "<group>"; };
<<<<<<< HEAD
=======
		D112634725B7969B00F437C6 /* CommunicationTokenCredentialProviding.swift */ = {isa = PBXFileReference; fileEncoding = 4; lastKnownFileType = sourcecode.swift; path = CommunicationTokenCredentialProviding.swift; sourceTree = "<group>"; };
>>>>>>> 295c1cbb
		DE026FF4E92423EB0A935FD4 /* Pods_AzureCommunicationTests.framework */ = {isa = PBXFileReference; explicitFileType = wrapper.framework; includeInIndex = 0; path = Pods_AzureCommunicationTests.framework; sourceTree = BUILT_PRODUCTS_DIR; };
		E1FFD6B8DB6B306AC0F040BB /* Pods_AzureCommunication.framework */ = {isa = PBXFileReference; explicitFileType = wrapper.framework; includeInIndex = 0; path = Pods_AzureCommunication.framework; sourceTree = BUILT_PRODUCTS_DIR; };
		E5E66C937B734ADA8532CFC3 /* Pods-AzureCommunicationTests.release.xcconfig */ = {isa = PBXFileReference; includeInIndex = 1; lastKnownFileType = text.xcconfig; name = "Pods-AzureCommunicationTests.release.xcconfig"; path = "Target Support Files/Pods-AzureCommunicationTests/Pods-AzureCommunicationTests.release.xcconfig"; sourceTree = "<group>"; };
		F183A5EA24AF9D9000F0E0D5 /* CommunicationTokenCredential.swift */ = {isa = PBXFileReference; lastKnownFileType = sourcecode.swift; path = CommunicationTokenCredential.swift; sourceTree = "<group>"; };
		F183A5F924AFB37900F0E0D5 /* StaticTokenCredential.swift */ = {isa = PBXFileReference; lastKnownFileType = sourcecode.swift; path = StaticTokenCredential.swift; sourceTree = "<group>"; };
		F183A5FD24AFF1B100F0E0D5 /* JwtTokenParser.swift */ = {isa = PBXFileReference; lastKnownFileType = sourcecode.swift; path = JwtTokenParser.swift; sourceTree = "<group>"; };
/* End PBXFileReference section */

/* Begin PBXFrameworksBuildPhase section */
		0A3A5EB52316DB1E00473FDA /* Frameworks */ = {
			isa = PBXFrameworksBuildPhase;
			buildActionMask = 2147483647;
			files = (
				F11E5CC824B77F8900AA3A58 /* AzureCore.framework in Frameworks */,
				DC294E02BC5156475835816E /* Pods_AzureCommunication.framework in Frameworks */,
			);
			runOnlyForDeploymentPostprocessing = 0;
		};
		0A3A5EBE2316DB1E00473FDA /* Frameworks */ = {
			isa = PBXFrameworksBuildPhase;
			buildActionMask = 2147483647;
			files = (
				0A3A5EC22316DB1E00473FDA /* AzureCommunication.framework in Frameworks */,
				6BEEB9676DB4864DB30F6919 /* Pods_AzureCommunicationTests.framework in Frameworks */,
			);
			runOnlyForDeploymentPostprocessing = 0;
		};
/* End PBXFrameworksBuildPhase section */

/* Begin PBXGroup section */
		0A3A5EAE2316DB1E00473FDA = {
			isa = PBXGroup;
			children = (
				0A3A5EBA2316DB1E00473FDA /* Source */,
				0A3A5EC52316DB1E00473FDA /* Tests */,
				0A3A5EB92316DB1E00473FDA /* Products */,
				0A3A5ED52316DB5700473FDA /* Frameworks */,
				2D9F376773AE2A9C7A306867 /* Pods */,
			);
			sourceTree = "<group>";
		};
		0A3A5EB92316DB1E00473FDA /* Products */ = {
			isa = PBXGroup;
			children = (
				0A3A5EB82316DB1E00473FDA /* AzureCommunication.framework */,
				0A3A5EC12316DB1E00473FDA /* AzureCommunicationTests.xctest */,
			);
			name = Products;
			sourceTree = "<group>";
		};
		0A3A5EBA2316DB1E00473FDA /* Source */ = {
			isa = PBXGroup;
			children = (
				1D2E7F6E24E4536500447964 /* Authentication */,
				1DC3550524D9F02D0095ABD9 /* Supporting Files */,
				1D2E7F6F24E4589100447964 /* Identifiers.swift */,
			);
			path = Source;
			sourceTree = "<group>";
		};
		0A3A5EC52316DB1E00473FDA /* Tests */ = {
			isa = PBXGroup;
			children = (
				0A3A5EC82316DB1E00473FDA /* Info.plist */,
				1D07222C24C8FB0F00C2EF4E /* CommunicationTokenCredentialTests.swift */,
				8856CEE4253E3AEF00044559 /* ObjCCommunicationTokenCredentialTests.m */,
				88CC8C34254750260028977C /* ObjCCommunicationTokenCredentialAsyncTests.m */,
				8856CEE3253E3AEF00044559 /* AzureCommunicationTests-Bridging-Header.h */,
				88F1F56F254A07BC00876BC4 /* ObjCTokenParserTests.m */,
				883AEDB725AF623000E21497 /* CommunicationPolicyTokenCredentialTests.swift */,
			);
			path = Tests;
			sourceTree = "<group>";
		};
		0A3A5ED52316DB5700473FDA /* Frameworks */ = {
			isa = PBXGroup;
			children = (
				0A3A5ED62316DB8F00473FDA /* AzureCore.framework */,
				E1FFD6B8DB6B306AC0F040BB /* Pods_AzureCommunication.framework */,
				DE026FF4E92423EB0A935FD4 /* Pods_AzureCommunicationTests.framework */,
			);
			name = Frameworks;
			sourceTree = "<group>";
		};
		1D2E7F6E24E4536500447964 /* Authentication */ = {
			isa = PBXGroup;
			children = (
				D112634725B7969B00F437C6 /* CommunicationTokenCredentialProviding.swift */,
				8856CEAB253A376D00044559 /* CommunicationAccessToken.swift */,
				F183A5EA24AF9D9000F0E0D5 /* CommunicationTokenCredential.swift */,
				F183A5F924AFB37900F0E0D5 /* StaticTokenCredential.swift */,
				F183A5FD24AFF1B100F0E0D5 /* JwtTokenParser.swift */,
				1DE4DB7624C0FE8300631921 /* AutoRefreshTokenCredential.swift */,
				1DE4DB7824C1063E00631921 /* ThreadSafeRefreshableAccessTokenCache.swift */,
				7AAE2D16251444B600C9F897 /* CommunicationPolicyTokenCredential.swift */,
				882F28D325A632CA009689E3 /* CommunicationTokenRefreshOptions.swift */,
			);
			path = Authentication;
			sourceTree = "<group>";
		};
		2D9F376773AE2A9C7A306867 /* Pods */ = {
			isa = PBXGroup;
			children = (
				73DFF8D8D93685E64E46AD1B /* Pods-AzureCommunication.debug.xcconfig */,
				316382976240347BE77E907F /* Pods-AzureCommunication.release.xcconfig */,
				C7FEC671B55120C7AFDF3B62 /* Pods-AzureCommunicationTests.debug.xcconfig */,
				E5E66C937B734ADA8532CFC3 /* Pods-AzureCommunicationTests.release.xcconfig */,
			);
			name = Pods;
			path = ../../../Pods;
			sourceTree = "<group>";
		};
/* End PBXGroup section */

/* Begin PBXHeadersBuildPhase section */
		0A3A5EB32316DB1E00473FDA /* Headers */ = {
			isa = PBXHeadersBuildPhase;
			buildActionMask = 2147483647;
			files = (
			);
			runOnlyForDeploymentPostprocessing = 0;
		};
/* End PBXHeadersBuildPhase section */

/* Begin PBXNativeTarget section */
		0A3A5EB72316DB1E00473FDA /* AzureCommunication */ = {
			isa = PBXNativeTarget;
			buildConfigurationList = 0A3A5ECC2316DB1E00473FDA /* Build configuration list for PBXNativeTarget "AzureCommunication" */;
			buildPhases = (
				892BA074040FFB4A74C86592 /* [CP] Check Pods Manifest.lock */,
				0A3A5EB32316DB1E00473FDA /* Headers */,
				0A3A5EB42316DB1E00473FDA /* Sources */,
				0A3A5EB52316DB1E00473FDA /* Frameworks */,
				0A3A5EB62316DB1E00473FDA /* Resources */,
				0A4737AB239710D100DE8AC7 /* Format And Lint */,
				F1753BBF24B776C70082C8D6 /* CopyFiles */,
				F1753BC124B776FA0082C8D6 /* CopyFiles */,
			);
			buildRules = (
			);
			dependencies = (
			);
			name = AzureCommunication;
			productName = AzureCSComputerVision;
			productReference = 0A3A5EB82316DB1E00473FDA /* AzureCommunication.framework */;
			productType = "com.apple.product-type.framework";
		};
		0A3A5EC02316DB1E00473FDA /* AzureCommunicationTests */ = {
			isa = PBXNativeTarget;
			buildConfigurationList = 0A3A5ECF2316DB1E00473FDA /* Build configuration list for PBXNativeTarget "AzureCommunicationTests" */;
			buildPhases = (
				DED08D1BF86630CC5BACF415 /* [CP] Check Pods Manifest.lock */,
				0A3A5EBD2316DB1E00473FDA /* Sources */,
				0A3A5EBE2316DB1E00473FDA /* Frameworks */,
				0A3A5EBF2316DB1E00473FDA /* Resources */,
			);
			buildRules = (
			);
			dependencies = (
				0A3A5EC42316DB1E00473FDA /* PBXTargetDependency */,
			);
			name = AzureCommunicationTests;
			productName = AzureCSComputerVisionTests;
			productReference = 0A3A5EC12316DB1E00473FDA /* AzureCommunicationTests.xctest */;
			productType = "com.apple.product-type.bundle.unit-test";
		};
/* End PBXNativeTarget section */

/* Begin PBXProject section */
		0A3A5EAF2316DB1E00473FDA /* Project object */ = {
			isa = PBXProject;
			attributes = {
				LastSwiftUpdateCheck = 1030;
				LastUpgradeCheck = 1030;
				ORGANIZATIONNAME = "Azure SDK Team";
				TargetAttributes = {
					0A3A5EB72316DB1E00473FDA = {
						CreatedOnToolsVersion = 10.3;
						LastSwiftMigration = 1030;
					};
					0A3A5EC02316DB1E00473FDA = {
						CreatedOnToolsVersion = 10.3;
						LastSwiftMigration = 1200;
					};
				};
			};
			buildConfigurationList = 0A3A5EB22316DB1E00473FDA /* Build configuration list for PBXProject "AzureCommunication" */;
			compatibilityVersion = "Xcode 9.3";
			developmentRegion = en;
			hasScannedForEncodings = 0;
			knownRegions = (
				en,
				Base,
			);
			mainGroup = 0A3A5EAE2316DB1E00473FDA;
			productRefGroup = 0A3A5EB92316DB1E00473FDA /* Products */;
			projectDirPath = "";
			projectRoot = "";
			targets = (
				0A3A5EB72316DB1E00473FDA /* AzureCommunication */,
				0A3A5EC02316DB1E00473FDA /* AzureCommunicationTests */,
			);
		};
/* End PBXProject section */

/* Begin PBXResourcesBuildPhase section */
		0A3A5EB62316DB1E00473FDA /* Resources */ = {
			isa = PBXResourcesBuildPhase;
			buildActionMask = 2147483647;
			files = (
				1DC3550624D9F02D0095ABD9 /* Supporting Files in Resources */,
			);
			runOnlyForDeploymentPostprocessing = 0;
		};
		0A3A5EBF2316DB1E00473FDA /* Resources */ = {
			isa = PBXResourcesBuildPhase;
			buildActionMask = 2147483647;
			files = (
			);
			runOnlyForDeploymentPostprocessing = 0;
		};
/* End PBXResourcesBuildPhase section */

/* Begin PBXShellScriptBuildPhase section */
		0A4737AB239710D100DE8AC7 /* Format And Lint */ = {
			isa = PBXShellScriptBuildPhase;
			buildActionMask = 2147483647;
			files = (
			);
			inputFileListPaths = (
			);
			inputPaths = (
			);
			name = "Format And Lint";
			outputFileListPaths = (
			);
			outputPaths = (
			);
			runOnlyForDeploymentPostprocessing = 0;
			shellScript = "
";
			showEnvVarsInLog = 0;
		};
		892BA074040FFB4A74C86592 /* [CP] Check Pods Manifest.lock */ = {
			isa = PBXShellScriptBuildPhase;
			buildActionMask = 2147483647;
			files = (
			);
			inputFileListPaths = (
			);
			inputPaths = (
				"${PODS_PODFILE_DIR_PATH}/Podfile.lock",
				"${PODS_ROOT}/Manifest.lock",
			);
			name = "[CP] Check Pods Manifest.lock";
			outputFileListPaths = (
			);
			outputPaths = (
				"$(DERIVED_FILE_DIR)/Pods-AzureCommunication-checkManifestLockResult.txt",
			);
			runOnlyForDeploymentPostprocessing = 0;
			shellPath = /bin/sh;
			shellScript = "diff \"${PODS_PODFILE_DIR_PATH}/Podfile.lock\" \"${PODS_ROOT}/Manifest.lock\" > /dev/null\nif [ $? != 0 ] ; then\n    # print error to STDERR\n    echo \"error: The sandbox is not in sync with the Podfile.lock. Run 'pod install' or update your CocoaPods installation.\" >&2\n    exit 1\nfi\n# This output is used by Xcode 'outputs' to avoid re-running this script phase.\necho \"SUCCESS\" > \"${SCRIPT_OUTPUT_FILE_0}\"\n";
			showEnvVarsInLog = 0;
		};
		DED08D1BF86630CC5BACF415 /* [CP] Check Pods Manifest.lock */ = {
			isa = PBXShellScriptBuildPhase;
			buildActionMask = 2147483647;
			files = (
			);
			inputFileListPaths = (
			);
			inputPaths = (
				"${PODS_PODFILE_DIR_PATH}/Podfile.lock",
				"${PODS_ROOT}/Manifest.lock",
			);
			name = "[CP] Check Pods Manifest.lock";
			outputFileListPaths = (
			);
			outputPaths = (
				"$(DERIVED_FILE_DIR)/Pods-AzureCommunicationTests-checkManifestLockResult.txt",
			);
			runOnlyForDeploymentPostprocessing = 0;
			shellPath = /bin/sh;
			shellScript = "diff \"${PODS_PODFILE_DIR_PATH}/Podfile.lock\" \"${PODS_ROOT}/Manifest.lock\" > /dev/null\nif [ $? != 0 ] ; then\n    # print error to STDERR\n    echo \"error: The sandbox is not in sync with the Podfile.lock. Run 'pod install' or update your CocoaPods installation.\" >&2\n    exit 1\nfi\n# This output is used by Xcode 'outputs' to avoid re-running this script phase.\necho \"SUCCESS\" > \"${SCRIPT_OUTPUT_FILE_0}\"\n";
			showEnvVarsInLog = 0;
		};
/* End PBXShellScriptBuildPhase section */

/* Begin PBXSourcesBuildPhase section */
		0A3A5EB42316DB1E00473FDA /* Sources */ = {
			isa = PBXSourcesBuildPhase;
			buildActionMask = 2147483647;
			files = (
				F183A5EB24AF9D9000F0E0D5 /* CommunicationTokenCredential.swift in Sources */,
				1D2E7F7024E4589100447964 /* Identifiers.swift in Sources */,
				8856CEAC253A376D00044559 /* CommunicationAccessToken.swift in Sources */,
				1DE4DB7924C1063E00631921 /* ThreadSafeRefreshableAccessTokenCache.swift in Sources */,
				1DE4DB7724C0FE8300631921 /* AutoRefreshTokenCredential.swift in Sources */,
				882F28D425A632CA009689E3 /* CommunicationTokenRefreshOptions.swift in Sources */,
				7AAE2D17251444B600C9F897 /* CommunicationPolicyTokenCredential.swift in Sources */,
				F183A5FE24AFF1B100F0E0D5 /* JwtTokenParser.swift in Sources */,
				D112634825B7969B00F437C6 /* CommunicationTokenCredentialProviding.swift in Sources */,
				F183A5FA24AFB37900F0E0D5 /* StaticTokenCredential.swift in Sources */,
			);
			runOnlyForDeploymentPostprocessing = 0;
		};
		0A3A5EBD2316DB1E00473FDA /* Sources */ = {
			isa = PBXSourcesBuildPhase;
			buildActionMask = 2147483647;
			files = (
				88F1F570254A07BC00876BC4 /* ObjCTokenParserTests.m in Sources */,
<<<<<<< HEAD
				8856CEE5253E3AEF00044559 /* ObjCCommunciationUserCredentialTests.m in Sources */,
				1D07222D24C8FB0F00C2EF4E /* CommunicationUserCredentialTests.swift in Sources */,
				883AEDB825AF623000E21497 /* CommunicationPolicyTokenCredentialTests.swift in Sources */,
				88CC8C35254750260028977C /* ObjCCommunicationUserCredentialAsyncTests.m in Sources */,
=======
				8856CEE5253E3AEF00044559 /* ObjCCommunicationTokenCredentialTests.m in Sources */,
				1D07222D24C8FB0F00C2EF4E /* CommunicationTokenCredentialTests.swift in Sources */,
				88CC8C35254750260028977C /* ObjCCommunicationTokenCredentialAsyncTests.m in Sources */,
				883AEDB825AF623000E21497 /* CommunicationPolicyTokenCredentialTests.swift in Sources */,
>>>>>>> 295c1cbb
			);
			runOnlyForDeploymentPostprocessing = 0;
		};
/* End PBXSourcesBuildPhase section */

/* Begin PBXTargetDependency section */
		0A3A5EC42316DB1E00473FDA /* PBXTargetDependency */ = {
			isa = PBXTargetDependency;
			target = 0A3A5EB72316DB1E00473FDA /* AzureCommunication */;
			targetProxy = 0A3A5EC32316DB1E00473FDA /* PBXContainerItemProxy */;
		};
/* End PBXTargetDependency section */

/* Begin XCBuildConfiguration section */
		0A3A5ECA2316DB1E00473FDA /* Debug */ = {
			isa = XCBuildConfiguration;
			buildSettings = {
				ALWAYS_SEARCH_USER_PATHS = NO;
				CLANG_ANALYZER_NONNULL = YES;
				CLANG_ANALYZER_NUMBER_OBJECT_CONVERSION = YES_AGGRESSIVE;
				CLANG_CXX_LANGUAGE_STANDARD = "gnu++14";
				CLANG_CXX_LIBRARY = "libc++";
				CLANG_ENABLE_MODULES = YES;
				CLANG_ENABLE_OBJC_ARC = YES;
				CLANG_ENABLE_OBJC_WEAK = YES;
				CLANG_WARN_BLOCK_CAPTURE_AUTORELEASING = YES;
				CLANG_WARN_BOOL_CONVERSION = YES;
				CLANG_WARN_COMMA = YES;
				CLANG_WARN_CONSTANT_CONVERSION = YES;
				CLANG_WARN_DEPRECATED_OBJC_IMPLEMENTATIONS = YES;
				CLANG_WARN_DIRECT_OBJC_ISA_USAGE = YES_ERROR;
				CLANG_WARN_DOCUMENTATION_COMMENTS = YES;
				CLANG_WARN_EMPTY_BODY = YES;
				CLANG_WARN_ENUM_CONVERSION = YES;
				CLANG_WARN_INFINITE_RECURSION = YES;
				CLANG_WARN_INT_CONVERSION = YES;
				CLANG_WARN_NON_LITERAL_NULL_CONVERSION = YES;
				CLANG_WARN_OBJC_IMPLICIT_RETAIN_SELF = YES;
				CLANG_WARN_OBJC_LITERAL_CONVERSION = YES;
				CLANG_WARN_OBJC_ROOT_CLASS = YES_ERROR;
				CLANG_WARN_RANGE_LOOP_ANALYSIS = YES;
				CLANG_WARN_STRICT_PROTOTYPES = YES;
				CLANG_WARN_SUSPICIOUS_MOVE = YES;
				CLANG_WARN_UNGUARDED_AVAILABILITY = YES_AGGRESSIVE;
				CLANG_WARN_UNREACHABLE_CODE = YES;
				CLANG_WARN__DUPLICATE_METHOD_MATCH = YES;
				CODE_SIGN_IDENTITY = "iPhone Developer";
				COPY_PHASE_STRIP = NO;
				CURRENT_PROJECT_VERSION = 1;
				DEBUG_INFORMATION_FORMAT = dwarf;
				ENABLE_STRICT_OBJC_MSGSEND = YES;
				ENABLE_TESTABILITY = YES;
				GCC_C_LANGUAGE_STANDARD = gnu11;
				GCC_DYNAMIC_NO_PIC = NO;
				GCC_NO_COMMON_BLOCKS = YES;
				GCC_OPTIMIZATION_LEVEL = 0;
				GCC_PREPROCESSOR_DEFINITIONS = (
					"DEBUG=1",
					"$(inherited)",
				);
				GCC_WARN_64_TO_32_BIT_CONVERSION = YES;
				GCC_WARN_ABOUT_RETURN_TYPE = YES_ERROR;
				GCC_WARN_UNDECLARED_SELECTOR = YES;
				GCC_WARN_UNINITIALIZED_AUTOS = YES_AGGRESSIVE;
				GCC_WARN_UNUSED_FUNCTION = YES;
				GCC_WARN_UNUSED_VARIABLE = YES;
				IPHONEOS_DEPLOYMENT_TARGET = 12.0;
				MTL_ENABLE_DEBUG_INFO = INCLUDE_SOURCE;
				MTL_FAST_MATH = YES;
				ONLY_ACTIVE_ARCH = YES;
				SDKROOT = iphoneos;
				SWIFT_ACTIVE_COMPILATION_CONDITIONS = DEBUG;
				SWIFT_OPTIMIZATION_LEVEL = "-Onone";
				SWIFT_VERSION = 5.0;
				VERSIONING_SYSTEM = "apple-generic";
				VERSION_INFO_PREFIX = "";
			};
			name = Debug;
		};
		0A3A5ECB2316DB1E00473FDA /* Release */ = {
			isa = XCBuildConfiguration;
			buildSettings = {
				ALWAYS_SEARCH_USER_PATHS = NO;
				CLANG_ANALYZER_NONNULL = YES;
				CLANG_ANALYZER_NUMBER_OBJECT_CONVERSION = YES_AGGRESSIVE;
				CLANG_CXX_LANGUAGE_STANDARD = "gnu++14";
				CLANG_CXX_LIBRARY = "libc++";
				CLANG_ENABLE_MODULES = YES;
				CLANG_ENABLE_OBJC_ARC = YES;
				CLANG_ENABLE_OBJC_WEAK = YES;
				CLANG_WARN_BLOCK_CAPTURE_AUTORELEASING = YES;
				CLANG_WARN_BOOL_CONVERSION = YES;
				CLANG_WARN_COMMA = YES;
				CLANG_WARN_CONSTANT_CONVERSION = YES;
				CLANG_WARN_DEPRECATED_OBJC_IMPLEMENTATIONS = YES;
				CLANG_WARN_DIRECT_OBJC_ISA_USAGE = YES_ERROR;
				CLANG_WARN_DOCUMENTATION_COMMENTS = YES;
				CLANG_WARN_EMPTY_BODY = YES;
				CLANG_WARN_ENUM_CONVERSION = YES;
				CLANG_WARN_INFINITE_RECURSION = YES;
				CLANG_WARN_INT_CONVERSION = YES;
				CLANG_WARN_NON_LITERAL_NULL_CONVERSION = YES;
				CLANG_WARN_OBJC_IMPLICIT_RETAIN_SELF = YES;
				CLANG_WARN_OBJC_LITERAL_CONVERSION = YES;
				CLANG_WARN_OBJC_ROOT_CLASS = YES_ERROR;
				CLANG_WARN_RANGE_LOOP_ANALYSIS = YES;
				CLANG_WARN_STRICT_PROTOTYPES = YES;
				CLANG_WARN_SUSPICIOUS_MOVE = YES;
				CLANG_WARN_UNGUARDED_AVAILABILITY = YES_AGGRESSIVE;
				CLANG_WARN_UNREACHABLE_CODE = YES;
				CLANG_WARN__DUPLICATE_METHOD_MATCH = YES;
				CODE_SIGN_IDENTITY = "iPhone Developer";
				COPY_PHASE_STRIP = NO;
				CURRENT_PROJECT_VERSION = 1;
				DEBUG_INFORMATION_FORMAT = "dwarf-with-dsym";
				ENABLE_NS_ASSERTIONS = NO;
				ENABLE_STRICT_OBJC_MSGSEND = YES;
				GCC_C_LANGUAGE_STANDARD = gnu11;
				GCC_NO_COMMON_BLOCKS = YES;
				GCC_WARN_64_TO_32_BIT_CONVERSION = YES;
				GCC_WARN_ABOUT_RETURN_TYPE = YES_ERROR;
				GCC_WARN_UNDECLARED_SELECTOR = YES;
				GCC_WARN_UNINITIALIZED_AUTOS = YES_AGGRESSIVE;
				GCC_WARN_UNUSED_FUNCTION = YES;
				GCC_WARN_UNUSED_VARIABLE = YES;
				IPHONEOS_DEPLOYMENT_TARGET = 12.0;
				MTL_ENABLE_DEBUG_INFO = NO;
				MTL_FAST_MATH = YES;
				SDKROOT = iphoneos;
				SWIFT_COMPILATION_MODE = wholemodule;
				SWIFT_OPTIMIZATION_LEVEL = "-O";
				SWIFT_VERSION = 5.0;
				VALIDATE_PRODUCT = YES;
				VERSIONING_SYSTEM = "apple-generic";
				VERSION_INFO_PREFIX = "";
			};
			name = Release;
		};
		0A3A5ECD2316DB1E00473FDA /* Debug */ = {
			isa = XCBuildConfiguration;
			baseConfigurationReference = 73DFF8D8D93685E64E46AD1B /* Pods-AzureCommunication.debug.xcconfig */;
			buildSettings = {
				APPLICATION_EXTENSION_API_ONLY = NO;
				BUILD_LIBRARY_FOR_DISTRIBUTION = YES;
				CLANG_ENABLE_MODULES = YES;
				CODE_SIGN_IDENTITY = "";
				CODE_SIGN_STYLE = Automatic;
				DEFINES_MODULE = YES;
				DEVELOPMENT_TEAM = UBF8T346G9;
				DYLIB_COMPATIBILITY_VERSION = 1;
				DYLIB_CURRENT_VERSION = 1;
				DYLIB_INSTALL_NAME_BASE = "@rpath";
				INFOPLIST_FILE = "$(SRCROOT)/Source/Supporting Files/Info.plist";
				INSTALL_PATH = /Users/sacheu/Frameworks;
				IPHONEOS_DEPLOYMENT_TARGET = 12.0;
				LD_RUNPATH_SEARCH_PATHS = (
					"$(inherited)",
					"@executable_path/Frameworks",
					"@loader_path/Frameworks",
				);
				MARKETING_VERSION = "1.0.0-beta.7";
				NEW_SETTING = "";
				PRODUCT_BUNDLE_IDENTIFIER = com.azure.communication.AzureCommunication;
				PRODUCT_NAME = "$(TARGET_NAME:c99extidentifier)";
				SKIP_INSTALL = YES;
				SWIFT_OPTIMIZATION_LEVEL = "-Onone";
				SWIFT_VERSION = 5.0;
				TARGETED_DEVICE_FAMILY = "1,2";
			};
			name = Debug;
		};
		0A3A5ECE2316DB1E00473FDA /* Release */ = {
			isa = XCBuildConfiguration;
			baseConfigurationReference = 316382976240347BE77E907F /* Pods-AzureCommunication.release.xcconfig */;
			buildSettings = {
				APPLICATION_EXTENSION_API_ONLY = NO;
				BUILD_LIBRARY_FOR_DISTRIBUTION = YES;
				CLANG_ENABLE_MODULES = YES;
				CODE_SIGN_IDENTITY = "";
				CODE_SIGN_STYLE = Automatic;
				DEFINES_MODULE = YES;
				DEVELOPMENT_TEAM = UBF8T346G9;
				DYLIB_COMPATIBILITY_VERSION = 1;
				DYLIB_CURRENT_VERSION = 1;
				DYLIB_INSTALL_NAME_BASE = "@rpath";
				INFOPLIST_FILE = "$(SRCROOT)/Source/Supporting Files/Info.plist";
				INSTALL_PATH = /Users/sacheu/Frameworks;
				IPHONEOS_DEPLOYMENT_TARGET = 12.0;
				LD_RUNPATH_SEARCH_PATHS = (
					"$(inherited)",
					"@executable_path/Frameworks",
					"@loader_path/Frameworks",
				);
				MARKETING_VERSION = "1.0.0-beta.7";
				NEW_SETTING = "";
				PRODUCT_BUNDLE_IDENTIFIER = com.azure.communication.AzureCommunication;
				PRODUCT_NAME = "$(TARGET_NAME:c99extidentifier)";
				SKIP_INSTALL = YES;
				SWIFT_VERSION = 5.0;
				TARGETED_DEVICE_FAMILY = "1,2";
			};
			name = Release;
		};
		0A3A5ED02316DB1E00473FDA /* Debug */ = {
			isa = XCBuildConfiguration;
			baseConfigurationReference = C7FEC671B55120C7AFDF3B62 /* Pods-AzureCommunicationTests.debug.xcconfig */;
			buildSettings = {
				ALWAYS_EMBED_SWIFT_STANDARD_LIBRARIES = YES;
				CLANG_ENABLE_MODULES = YES;
				CODE_SIGN_STYLE = Automatic;
				DEVELOPMENT_TEAM = UBF8T346G9;
				INFOPLIST_FILE = "$(SRCROOT)/Tests/Info.plist";
				LD_RUNPATH_SEARCH_PATHS = (
					"$(inherited)",
					"@executable_path/Frameworks",
					"@loader_path/Frameworks",
				);
				PRODUCT_BUNDLE_IDENTIFIER = com.azure.core.AzureCommunicationTests;
				PRODUCT_NAME = "$(TARGET_NAME)";
				SWIFT_OBJC_BRIDGING_HEADER = "Tests/AzureCommunicationTests-Bridging-Header.h";
				SWIFT_OPTIMIZATION_LEVEL = "-Onone";
				SWIFT_VERSION = 5.0;
				TARGETED_DEVICE_FAMILY = "1,2";
			};
			name = Debug;
		};
		0A3A5ED12316DB1E00473FDA /* Release */ = {
			isa = XCBuildConfiguration;
			baseConfigurationReference = E5E66C937B734ADA8532CFC3 /* Pods-AzureCommunicationTests.release.xcconfig */;
			buildSettings = {
				ALWAYS_EMBED_SWIFT_STANDARD_LIBRARIES = YES;
				CLANG_ENABLE_MODULES = YES;
				CODE_SIGN_STYLE = Automatic;
				DEVELOPMENT_TEAM = UBF8T346G9;
				INFOPLIST_FILE = "$(SRCROOT)/Tests/Info.plist";
				LD_RUNPATH_SEARCH_PATHS = (
					"$(inherited)",
					"@executable_path/Frameworks",
					"@loader_path/Frameworks",
				);
				PRODUCT_BUNDLE_IDENTIFIER = com.azure.core.AzureCommunicationTests;
				PRODUCT_NAME = "$(TARGET_NAME)";
				SWIFT_OBJC_BRIDGING_HEADER = "Tests/AzureCommunicationTests-Bridging-Header.h";
				SWIFT_VERSION = 5.0;
				TARGETED_DEVICE_FAMILY = "1,2";
			};
			name = Release;
		};
/* End XCBuildConfiguration section */

/* Begin XCConfigurationList section */
		0A3A5EB22316DB1E00473FDA /* Build configuration list for PBXProject "AzureCommunication" */ = {
			isa = XCConfigurationList;
			buildConfigurations = (
				0A3A5ECA2316DB1E00473FDA /* Debug */,
				0A3A5ECB2316DB1E00473FDA /* Release */,
			);
			defaultConfigurationIsVisible = 0;
			defaultConfigurationName = Release;
		};
		0A3A5ECC2316DB1E00473FDA /* Build configuration list for PBXNativeTarget "AzureCommunication" */ = {
			isa = XCConfigurationList;
			buildConfigurations = (
				0A3A5ECD2316DB1E00473FDA /* Debug */,
				0A3A5ECE2316DB1E00473FDA /* Release */,
			);
			defaultConfigurationIsVisible = 0;
			defaultConfigurationName = Release;
		};
		0A3A5ECF2316DB1E00473FDA /* Build configuration list for PBXNativeTarget "AzureCommunicationTests" */ = {
			isa = XCConfigurationList;
			buildConfigurations = (
				0A3A5ED02316DB1E00473FDA /* Debug */,
				0A3A5ED12316DB1E00473FDA /* Release */,
			);
			defaultConfigurationIsVisible = 0;
			defaultConfigurationName = Release;
		};
/* End XCConfigurationList section */
	};
	rootObject = 0A3A5EAF2316DB1E00473FDA /* Project object */;
}<|MERGE_RESOLUTION|>--- conflicted
+++ resolved
@@ -14,21 +14,14 @@
 		1DE4DB7724C0FE8300631921 /* AutoRefreshTokenCredential.swift in Sources */ = {isa = PBXBuildFile; fileRef = 1DE4DB7624C0FE8300631921 /* AutoRefreshTokenCredential.swift */; };
 		1DE4DB7924C1063E00631921 /* ThreadSafeRefreshableAccessTokenCache.swift in Sources */ = {isa = PBXBuildFile; fileRef = 1DE4DB7824C1063E00631921 /* ThreadSafeRefreshableAccessTokenCache.swift */; };
 		6BEEB9676DB4864DB30F6919 /* Pods_AzureCommunicationTests.framework in Frameworks */ = {isa = PBXBuildFile; fileRef = DE026FF4E92423EB0A935FD4 /* Pods_AzureCommunicationTests.framework */; };
-<<<<<<< HEAD
-		7AAE2D17251444B600C9F897 /* CommunicationAuthenticationPolicy.swift in Sources */ = {isa = PBXBuildFile; fileRef = 7AAE2D16251444B600C9F897 /* CommunicationAuthenticationPolicy.swift */; };
-=======
 		7AAE2D17251444B600C9F897 /* CommunicationPolicyTokenCredential.swift in Sources */ = {isa = PBXBuildFile; fileRef = 7AAE2D16251444B600C9F897 /* CommunicationPolicyTokenCredential.swift */; };
 		882F28D425A632CA009689E3 /* CommunicationTokenRefreshOptions.swift in Sources */ = {isa = PBXBuildFile; fileRef = 882F28D325A632CA009689E3 /* CommunicationTokenRefreshOptions.swift */; };
->>>>>>> 295c1cbb
 		883AEDB825AF623000E21497 /* CommunicationPolicyTokenCredentialTests.swift in Sources */ = {isa = PBXBuildFile; fileRef = 883AEDB725AF623000E21497 /* CommunicationPolicyTokenCredentialTests.swift */; };
 		8856CEAC253A376D00044559 /* CommunicationAccessToken.swift in Sources */ = {isa = PBXBuildFile; fileRef = 8856CEAB253A376D00044559 /* CommunicationAccessToken.swift */; };
 		8856CEE5253E3AEF00044559 /* ObjCCommunicationTokenCredentialTests.m in Sources */ = {isa = PBXBuildFile; fileRef = 8856CEE4253E3AEF00044559 /* ObjCCommunicationTokenCredentialTests.m */; };
 		88CC8C35254750260028977C /* ObjCCommunicationTokenCredentialAsyncTests.m in Sources */ = {isa = PBXBuildFile; fileRef = 88CC8C34254750260028977C /* ObjCCommunicationTokenCredentialAsyncTests.m */; };
 		88F1F570254A07BC00876BC4 /* ObjCTokenParserTests.m in Sources */ = {isa = PBXBuildFile; fileRef = 88F1F56F254A07BC00876BC4 /* ObjCTokenParserTests.m */; };
-<<<<<<< HEAD
-=======
 		D112634825B7969B00F437C6 /* CommunicationTokenCredentialProviding.swift in Sources */ = {isa = PBXBuildFile; fileRef = D112634725B7969B00F437C6 /* CommunicationTokenCredentialProviding.swift */; };
->>>>>>> 295c1cbb
 		DC294E02BC5156475835816E /* Pods_AzureCommunication.framework in Frameworks */ = {isa = PBXBuildFile; fileRef = E1FFD6B8DB6B306AC0F040BB /* Pods_AzureCommunication.framework */; };
 		F11E5CC824B77F8900AA3A58 /* AzureCore.framework in Frameworks */ = {isa = PBXBuildFile; fileRef = 0A3A5ED62316DB8F00473FDA /* AzureCore.framework */; };
 		F183A5EB24AF9D9000F0E0D5 /* CommunicationTokenCredential.swift in Sources */ = {isa = PBXBuildFile; fileRef = F183A5EA24AF9D9000F0E0D5 /* CommunicationTokenCredential.swift */; };
@@ -79,12 +72,8 @@
 		1DE4DB7824C1063E00631921 /* ThreadSafeRefreshableAccessTokenCache.swift */ = {isa = PBXFileReference; lastKnownFileType = sourcecode.swift; path = ThreadSafeRefreshableAccessTokenCache.swift; sourceTree = "<group>"; };
 		316382976240347BE77E907F /* Pods-AzureCommunication.release.xcconfig */ = {isa = PBXFileReference; includeInIndex = 1; lastKnownFileType = text.xcconfig; name = "Pods-AzureCommunication.release.xcconfig"; path = "Target Support Files/Pods-AzureCommunication/Pods-AzureCommunication.release.xcconfig"; sourceTree = "<group>"; };
 		73DFF8D8D93685E64E46AD1B /* Pods-AzureCommunication.debug.xcconfig */ = {isa = PBXFileReference; includeInIndex = 1; lastKnownFileType = text.xcconfig; name = "Pods-AzureCommunication.debug.xcconfig"; path = "Target Support Files/Pods-AzureCommunication/Pods-AzureCommunication.debug.xcconfig"; sourceTree = "<group>"; };
-<<<<<<< HEAD
-		7AAE2D16251444B600C9F897 /* CommunicationAuthenticationPolicy.swift */ = {isa = PBXFileReference; fileEncoding = 4; lastKnownFileType = sourcecode.swift; path = CommunicationAuthenticationPolicy.swift; sourceTree = "<group>"; };
-=======
 		7AAE2D16251444B600C9F897 /* CommunicationPolicyTokenCredential.swift */ = {isa = PBXFileReference; fileEncoding = 4; lastKnownFileType = sourcecode.swift; path = CommunicationPolicyTokenCredential.swift; sourceTree = "<group>"; };
 		882F28D325A632CA009689E3 /* CommunicationTokenRefreshOptions.swift */ = {isa = PBXFileReference; lastKnownFileType = sourcecode.swift; path = CommunicationTokenRefreshOptions.swift; sourceTree = "<group>"; };
->>>>>>> 295c1cbb
 		883AEDB725AF623000E21497 /* CommunicationPolicyTokenCredentialTests.swift */ = {isa = PBXFileReference; lastKnownFileType = sourcecode.swift; path = CommunicationPolicyTokenCredentialTests.swift; sourceTree = "<group>"; };
 		8856CEAB253A376D00044559 /* CommunicationAccessToken.swift */ = {isa = PBXFileReference; lastKnownFileType = sourcecode.swift; path = CommunicationAccessToken.swift; sourceTree = "<group>"; };
 		8856CEE3253E3AEF00044559 /* AzureCommunicationTests-Bridging-Header.h */ = {isa = PBXFileReference; lastKnownFileType = sourcecode.c.h; path = "AzureCommunicationTests-Bridging-Header.h"; sourceTree = "<group>"; };
@@ -92,10 +81,7 @@
 		88CC8C34254750260028977C /* ObjCCommunicationTokenCredentialAsyncTests.m */ = {isa = PBXFileReference; lastKnownFileType = sourcecode.c.objc; path = ObjCCommunicationTokenCredentialAsyncTests.m; sourceTree = "<group>"; };
 		88F1F56F254A07BC00876BC4 /* ObjCTokenParserTests.m */ = {isa = PBXFileReference; lastKnownFileType = sourcecode.c.objc; path = ObjCTokenParserTests.m; sourceTree = "<group>"; };
 		C7FEC671B55120C7AFDF3B62 /* Pods-AzureCommunicationTests.debug.xcconfig */ = {isa = PBXFileReference; includeInIndex = 1; lastKnownFileType = text.xcconfig; name = "Pods-AzureCommunicationTests.debug.xcconfig"; path = "Target Support Files/Pods-AzureCommunicationTests/Pods-AzureCommunicationTests.debug.xcconfig"; sourceTree = "<group>"; };
-<<<<<<< HEAD
-=======
 		D112634725B7969B00F437C6 /* CommunicationTokenCredentialProviding.swift */ = {isa = PBXFileReference; fileEncoding = 4; lastKnownFileType = sourcecode.swift; path = CommunicationTokenCredentialProviding.swift; sourceTree = "<group>"; };
->>>>>>> 295c1cbb
 		DE026FF4E92423EB0A935FD4 /* Pods_AzureCommunicationTests.framework */ = {isa = PBXFileReference; explicitFileType = wrapper.framework; includeInIndex = 0; path = Pods_AzureCommunicationTests.framework; sourceTree = BUILT_PRODUCTS_DIR; };
 		E1FFD6B8DB6B306AC0F040BB /* Pods_AzureCommunication.framework */ = {isa = PBXFileReference; explicitFileType = wrapper.framework; includeInIndex = 0; path = Pods_AzureCommunication.framework; sourceTree = BUILT_PRODUCTS_DIR; };
 		E5E66C937B734ADA8532CFC3 /* Pods-AzureCommunicationTests.release.xcconfig */ = {isa = PBXFileReference; includeInIndex = 1; lastKnownFileType = text.xcconfig; name = "Pods-AzureCommunicationTests.release.xcconfig"; path = "Target Support Files/Pods-AzureCommunicationTests/Pods-AzureCommunicationTests.release.xcconfig"; sourceTree = "<group>"; };
@@ -408,17 +394,10 @@
 			buildActionMask = 2147483647;
 			files = (
 				88F1F570254A07BC00876BC4 /* ObjCTokenParserTests.m in Sources */,
-<<<<<<< HEAD
-				8856CEE5253E3AEF00044559 /* ObjCCommunciationUserCredentialTests.m in Sources */,
-				1D07222D24C8FB0F00C2EF4E /* CommunicationUserCredentialTests.swift in Sources */,
-				883AEDB825AF623000E21497 /* CommunicationPolicyTokenCredentialTests.swift in Sources */,
-				88CC8C35254750260028977C /* ObjCCommunicationUserCredentialAsyncTests.m in Sources */,
-=======
 				8856CEE5253E3AEF00044559 /* ObjCCommunicationTokenCredentialTests.m in Sources */,
 				1D07222D24C8FB0F00C2EF4E /* CommunicationTokenCredentialTests.swift in Sources */,
 				88CC8C35254750260028977C /* ObjCCommunicationTokenCredentialAsyncTests.m in Sources */,
 				883AEDB825AF623000E21497 /* CommunicationPolicyTokenCredentialTests.swift in Sources */,
->>>>>>> 295c1cbb
 			);
 			runOnlyForDeploymentPostprocessing = 0;
 		};
