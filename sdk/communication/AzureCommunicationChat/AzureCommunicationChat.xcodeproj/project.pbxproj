// !$*UTF8*$!
{
	archiveVersion = 1;
	classes = {
	};
	objectVersion = 52;
	objects = {

/* Begin PBXBuildFile section */
<<<<<<< HEAD
		0ECA8CD2258181A5006760F7 /* ChatClientUnitTests.swift in Sources */ = {isa = PBXBuildFile; fileRef = 0ECA8CD1258181A5006760F7 /* ChatClientUnitTests.swift */; };
		0ECA8CDF258188D0006760F7 /* GetThreadResponse.json in Resources */ = {isa = PBXBuildFile; fileRef = 0ECA8CDE258188D0006760F7 /* GetThreadResponse.json */; };
		0ECA8CEB2582A52D006760F7 /* UnauthorizedError.json in Resources */ = {isa = PBXBuildFile; fileRef = 0ECA8CEA2582A52D006760F7 /* UnauthorizedError.json */; };
		0ECA8CF12582A633006760F7 /* ListThreadsResponse.json in Resources */ = {isa = PBXBuildFile; fileRef = 0ECA8CF02582A633006760F7 /* ListThreadsResponse.json */; };
		0ECA8D09258432DC006760F7 /* ChatThreadClientUnitTests.swift in Sources */ = {isa = PBXBuildFile; fileRef = 0ECA8D08258432DC006760F7 /* ChatThreadClientUnitTests.swift */; };
		0ECA8D1025888515006760F7 /* NoContent.json in Resources */ = {isa = PBXBuildFile; fileRef = 0ECA8D0E25888515006760F7 /* NoContent.json */; };
		0ECA8D1125888515006760F7 /* SendMessageResponse.json in Resources */ = {isa = PBXBuildFile; fileRef = 0ECA8D0F25888515006760F7 /* SendMessageResponse.json */; };
		0ECA8D1725888667006760F7 /* GetMessageResponse.json in Resources */ = {isa = PBXBuildFile; fileRef = 0ECA8D1625888667006760F7 /* GetMessageResponse.json */; };
		0ECA8D1D258887D3006760F7 /* ListMessagesResponse.json in Resources */ = {isa = PBXBuildFile; fileRef = 0ECA8D1C258887D3006760F7 /* ListMessagesResponse.json */; };
		0ECA8D2325888DD8006760F7 /* ListParticipantsResponse.json in Resources */ = {isa = PBXBuildFile; fileRef = 0ECA8D2225888DD8006760F7 /* ListParticipantsResponse.json */; };
		0ECA8D29258892CD006760F7 /* AddParticipantResponse.json in Resources */ = {isa = PBXBuildFile; fileRef = 0ECA8D28258892CD006760F7 /* AddParticipantResponse.json */; };
		0ECA8D2F25889619006760F7 /* ListReadReceiptResponse.json in Resources */ = {isa = PBXBuildFile; fileRef = 0ECA8D2E25889619006760F7 /* ListReadReceiptResponse.json */; };
		440B03AB5EA877E50691B895 /* Pods_AzureCommunicationChat.framework in Frameworks */ = {isa = PBXBuildFile; fileRef = F9EEAC9E21EB9FBF3A30DECE /* Pods_AzureCommunicationChat.framework */; };
		77D44E5B916660442446B6F2 /* Pods_AzureCommunicationChatTests.framework in Frameworks */ = {isa = PBXBuildFile; fileRef = 132330C7A7C2A735957A74B0 /* Pods_AzureCommunicationChatTests.framework */; };
=======
		9766BE9261FCB48436FA6682 /* Pods_AzureCommunicationChatTests.framework in Frameworks */ = {isa = PBXBuildFile; fileRef = F1FE3013E797A134E8A6C3B5 /* Pods_AzureCommunicationChatTests.framework */; };
>>>>>>> 41039cc1
		D10C3BCE25A63F7800A181E3 /* listParticipants.json in Resources */ = {isa = PBXBuildFile; fileRef = D10C3BCD25A63F7800A181E3 /* listParticipants.json */; };
		D10C3BD425A660AF00A181E3 /* listMessages.json in Resources */ = {isa = PBXBuildFile; fileRef = D10C3BD325A660AF00A181E3 /* listMessages.json */; };
		D10C3BDA25A66D4D00A181E3 /* listThreads.json in Resources */ = {isa = PBXBuildFile; fileRef = D10C3BD925A66D4D00A181E3 /* listThreads.json */; };
		D110F507258D603F001FA3CD /* AzureCommunication.framework in Frameworks */ = {isa = PBXBuildFile; fileRef = D110F506258D603F001FA3CD /* AzureCommunication.framework */; };
		D110F50A258D604B001FA3CD /* AzureCore.framework in Frameworks */ = {isa = PBXBuildFile; fileRef = D110F509258D604B001FA3CD /* AzureCore.framework */; };
		D110F50C258D6053001FA3CD /* Pods_AzureCommunicationChat.framework in Frameworks */ = {isa = PBXBuildFile; fileRef = D110F50B258D6053001FA3CD /* Pods_AzureCommunicationChat.framework */; };
		D13CE65125BFB6D700415467 /* listReadReceipts.json in Resources */ = {isa = PBXBuildFile; fileRef = D13CE64E25BFB69100415467 /* listReadReceipts.json */; };
<<<<<<< HEAD
=======
		D147E62D25CE242C001CFB5D /* AzureCommunicationChat.framework in Frameworks */ = {isa = PBXBuildFile; fileRef = "AzureCommunicationChat::AzureCommunicationChat::Product" /* AzureCommunicationChat.framework */; };
		D147E63925CE244A001CFB5D /* ChatClientUnitTests.swift in Sources */ = {isa = PBXBuildFile; fileRef = 0ECA8CD1258181A5006760F7 /* ChatClientUnitTests.swift */; };
		D147E64025CE244F001CFB5D /* ChatThreadClientUnitTests.swift in Sources */ = {isa = PBXBuildFile; fileRef = 0ECA8D08258432DC006760F7 /* ChatThreadClientUnitTests.swift */; };
		D147E64725CE2459001CFB5D /* TestUtil.swift in Sources */ = {isa = PBXBuildFile; fileRef = D1CD93B2258D6C3D00409613 /* TestUtil.swift */; };
		D147E65225CE246B001CFB5D /* ListReadReceiptResponse.json in Resources */ = {isa = PBXBuildFile; fileRef = 0ECA8D2E25889619006760F7 /* ListReadReceiptResponse.json */; };
		D147E65925CE246E001CFB5D /* AddParticipantResponse.json in Resources */ = {isa = PBXBuildFile; fileRef = 0ECA8D28258892CD006760F7 /* AddParticipantResponse.json */; };
		D147E66025CE2470001CFB5D /* ListParticipantsResponse.json in Resources */ = {isa = PBXBuildFile; fileRef = 0ECA8D2225888DD8006760F7 /* ListParticipantsResponse.json */; };
		D147E66725CE2473001CFB5D /* ListMessagesResponse.json in Resources */ = {isa = PBXBuildFile; fileRef = 0ECA8D1C258887D3006760F7 /* ListMessagesResponse.json */; };
		D147E66E25CE2476001CFB5D /* GetMessageResponse.json in Resources */ = {isa = PBXBuildFile; fileRef = 0ECA8D1625888667006760F7 /* GetMessageResponse.json */; };
		D147E67525CE2478001CFB5D /* NoContent.json in Resources */ = {isa = PBXBuildFile; fileRef = 0ECA8D0E25888515006760F7 /* NoContent.json */; };
		D147E67C25CE247B001CFB5D /* SendMessageResponse.json in Resources */ = {isa = PBXBuildFile; fileRef = 0ECA8D0F25888515006760F7 /* SendMessageResponse.json */; };
		D147E68325CE247D001CFB5D /* ListThreadsResponse.json in Resources */ = {isa = PBXBuildFile; fileRef = 0ECA8CF02582A633006760F7 /* ListThreadsResponse.json */; };
		D147E68A25CE2480001CFB5D /* UnauthorizedError.json in Resources */ = {isa = PBXBuildFile; fileRef = 0ECA8CEA2582A52D006760F7 /* UnauthorizedError.json */; };
		D147E69125CE2482001CFB5D /* GetThreadResponse.json in Resources */ = {isa = PBXBuildFile; fileRef = 0ECA8CDE258188D0006760F7 /* GetThreadResponse.json */; };
		D147E69825CE2485001CFB5D /* CreateThreadResponse.json in Resources */ = {isa = PBXBuildFile; fileRef = D1BA104525807B0B00CA7130 /* CreateThreadResponse.json */; };
>>>>>>> 41039cc1
		D1565C71256DB74900AF45F8 /* ChatClient.swift in Sources */ = {isa = PBXBuildFile; fileRef = D1565C70256DB74900AF45F8 /* ChatClient.swift */; };
		D1565C74256DB76C00AF45F8 /* ChatThreadClient.swift in Sources */ = {isa = PBXBuildFile; fileRef = D1565C73256DB76C00AF45F8 /* ChatThreadClient.swift */; };
		D15E98FA25B7C80C00E63DB2 /* AzureCommunicationChatClient.swift in Sources */ = {isa = PBXBuildFile; fileRef = D15E98CA25B7C80C00E63DB2 /* AzureCommunicationChatClient.swift */; };
		D15E98FB25B7C80C00E63DB2 /* ChatThreadOperation+AddChatParticipantsOptions.swift in Sources */ = {isa = PBXBuildFile; fileRef = D15E98CC25B7C80C00E63DB2 /* ChatThreadOperation+AddChatParticipantsOptions.swift */; };
		D15E98FC25B7C80C00E63DB2 /* ChatThreadOperation+ListChatReadReceiptsOptions.swift in Sources */ = {isa = PBXBuildFile; fileRef = D15E98CD25B7C80C00E63DB2 /* ChatThreadOperation+ListChatReadReceiptsOptions.swift */; };
		D15E98FD25B7C80C00E63DB2 /* ChatThreadOperation+UpdateChatMessageOptions.swift in Sources */ = {isa = PBXBuildFile; fileRef = D15E98CE25B7C80C00E63DB2 /* ChatThreadOperation+UpdateChatMessageOptions.swift */; };
		D15E98FE25B7C80C00E63DB2 /* Chat+ListChatThreadsOptions.swift in Sources */ = {isa = PBXBuildFile; fileRef = D15E98CF25B7C80C00E63DB2 /* Chat+ListChatThreadsOptions.swift */; };
		D15E98FF25B7C80C00E63DB2 /* Chat+DeleteChatThreadOptions.swift in Sources */ = {isa = PBXBuildFile; fileRef = D15E98D025B7C80C00E63DB2 /* Chat+DeleteChatThreadOptions.swift */; };
		D15E990025B7C80C00E63DB2 /* AzureCommunicationChatClientOptions.swift in Sources */ = {isa = PBXBuildFile; fileRef = D15E98D125B7C80C00E63DB2 /* AzureCommunicationChatClientOptions.swift */; };
		D15E990125B7C80C00E63DB2 /* ChatThreadOperation+SendChatMessageOptions.swift in Sources */ = {isa = PBXBuildFile; fileRef = D15E98D225B7C80C00E63DB2 /* ChatThreadOperation+SendChatMessageOptions.swift */; };
		D15E990225B7C80C00E63DB2 /* ChatThreadOperation+SendChatReadReceiptOptions.swift in Sources */ = {isa = PBXBuildFile; fileRef = D15E98D325B7C80C00E63DB2 /* ChatThreadOperation+SendChatReadReceiptOptions.swift */; };
		D15E990325B7C80C00E63DB2 /* ChatThreadOperation+RemoveChatParticipantOptions.swift in Sources */ = {isa = PBXBuildFile; fileRef = D15E98D425B7C80C00E63DB2 /* ChatThreadOperation+RemoveChatParticipantOptions.swift */; };
		D15E990425B7C80C00E63DB2 /* ChatThreadOperation+UpdateChatThreadOptions.swift in Sources */ = {isa = PBXBuildFile; fileRef = D15E98D525B7C80C00E63DB2 /* ChatThreadOperation+UpdateChatThreadOptions.swift */; };
		D15E990525B7C80C00E63DB2 /* Chat+CreateChatThreadOptions.swift in Sources */ = {isa = PBXBuildFile; fileRef = D15E98D625B7C80C00E63DB2 /* Chat+CreateChatThreadOptions.swift */; };
		D15E990625B7C80C00E63DB2 /* ChatThreadOperation+SendTypingNotificationOptions.swift in Sources */ = {isa = PBXBuildFile; fileRef = D15E98D725B7C80C00E63DB2 /* ChatThreadOperation+SendTypingNotificationOptions.swift */; };
		D15E990725B7C80C00E63DB2 /* ChatThreadOperation+DeleteChatMessageOptions.swift in Sources */ = {isa = PBXBuildFile; fileRef = D15E98D825B7C80C00E63DB2 /* ChatThreadOperation+DeleteChatMessageOptions.swift */; };
		D15E990825B7C80C00E63DB2 /* ChatThreadOperation+ListChatMessagesOptions.swift in Sources */ = {isa = PBXBuildFile; fileRef = D15E98D925B7C80C00E63DB2 /* ChatThreadOperation+ListChatMessagesOptions.swift */; };
		D15E990925B7C80C00E63DB2 /* ChatThreadOperation+GetChatMessageOptions.swift in Sources */ = {isa = PBXBuildFile; fileRef = D15E98DA25B7C80C00E63DB2 /* ChatThreadOperation+GetChatMessageOptions.swift */; };
		D15E990A25B7C80C00E63DB2 /* Chat+GetChatThreadOptions.swift in Sources */ = {isa = PBXBuildFile; fileRef = D15E98DB25B7C80C00E63DB2 /* Chat+GetChatThreadOptions.swift */; };
		D15E990B25B7C80C00E63DB2 /* ChatThreadOperation+ListChatParticipantsOptions.swift in Sources */ = {isa = PBXBuildFile; fileRef = D15E98DC25B7C80C00E63DB2 /* ChatThreadOperation+ListChatParticipantsOptions.swift */; };
		D15E990C25B7C80C00E63DB2 /* PatchUtil.swift in Sources */ = {isa = PBXBuildFile; fileRef = D15E98DE25B7C80C00E63DB2 /* PatchUtil.swift */; };
		D15E990D25B7C80C00E63DB2 /* Chat.swift in Sources */ = {isa = PBXBuildFile; fileRef = D15E98DF25B7C80C00E63DB2 /* Chat.swift */; };
		D15E990E25B7C80C00E63DB2 /* AddChatParticipantsErrors.swift in Sources */ = {isa = PBXBuildFile; fileRef = D15E98E125B7C80C00E63DB2 /* AddChatParticipantsErrors.swift */; };
		D15E990F25B7C80C00E63DB2 /* CommunicationError.swift in Sources */ = {isa = PBXBuildFile; fileRef = D15E98E225B7C80C00E63DB2 /* CommunicationError.swift */; };
		D15E991025B7C80C00E63DB2 /* SendChatMessageRequest.swift in Sources */ = {isa = PBXBuildFile; fileRef = D15E98E325B7C80C00E63DB2 /* SendChatMessageRequest.swift */; };
		D15E991125B7C80C00E63DB2 /* ChatMessageContent.swift in Sources */ = {isa = PBXBuildFile; fileRef = D15E98E425B7C80C00E63DB2 /* ChatMessageContent.swift */; };
		D15E991225B7C80C00E63DB2 /* UpdateChatThreadRequest.swift in Sources */ = {isa = PBXBuildFile; fileRef = D15E98E525B7C80C00E63DB2 /* UpdateChatThreadRequest.swift */; };
		D15E991325B7C80C00E63DB2 /* ChatMessage.swift in Sources */ = {isa = PBXBuildFile; fileRef = D15E98E625B7C80C00E63DB2 /* ChatMessage.swift */; };
		D15E991425B7C80C00E63DB2 /* ChatMessagesCollection.swift in Sources */ = {isa = PBXBuildFile; fileRef = D15E98E725B7C80C00E63DB2 /* ChatMessagesCollection.swift */; };
		D15E991525B7C80C00E63DB2 /* CreateChatThreadErrors.swift in Sources */ = {isa = PBXBuildFile; fileRef = D15E98E825B7C80C00E63DB2 /* CreateChatThreadErrors.swift */; };
		D15E991625B7C80C00E63DB2 /* ChatMessageReadReceipt.swift in Sources */ = {isa = PBXBuildFile; fileRef = D15E98E925B7C80C00E63DB2 /* ChatMessageReadReceipt.swift */; };
		D15E991725B7C80C00E63DB2 /* CreateChatThreadRequest.swift in Sources */ = {isa = PBXBuildFile; fileRef = D15E98EA25B7C80C00E63DB2 /* CreateChatThreadRequest.swift */; };
		D15E991825B7C80C00E63DB2 /* CommunicationErrorResponse.swift in Sources */ = {isa = PBXBuildFile; fileRef = D15E98EB25B7C80C00E63DB2 /* CommunicationErrorResponse.swift */; };
		D15E991925B7C80C00E63DB2 /* Enumerations.swift in Sources */ = {isa = PBXBuildFile; fileRef = D15E98EC25B7C80C00E63DB2 /* Enumerations.swift */; };
		D15E991A25B7C80C00E63DB2 /* AddChatParticipantsResult.swift in Sources */ = {isa = PBXBuildFile; fileRef = D15E98ED25B7C80C00E63DB2 /* AddChatParticipantsResult.swift */; };
		D15E991B25B7C80C00E63DB2 /* ChatMessageReadReceiptsCollection.swift in Sources */ = {isa = PBXBuildFile; fileRef = D15E98EE25B7C80C00E63DB2 /* ChatMessageReadReceiptsCollection.swift */; };
		D15E991C25B7C80C00E63DB2 /* ChatThreadsInfoCollection.swift in Sources */ = {isa = PBXBuildFile; fileRef = D15E98EF25B7C80C00E63DB2 /* ChatThreadsInfoCollection.swift */; };
		D15E991D25B7C80C00E63DB2 /* ChatThread.swift in Sources */ = {isa = PBXBuildFile; fileRef = D15E98F025B7C80C00E63DB2 /* ChatThread.swift */; };
		D15E991E25B7C80C00E63DB2 /* UpdateChatMessageRequest.swift in Sources */ = {isa = PBXBuildFile; fileRef = D15E98F125B7C80C00E63DB2 /* UpdateChatMessageRequest.swift */; };
		D15E991F25B7C80C00E63DB2 /* CreateChatThreadResult.swift in Sources */ = {isa = PBXBuildFile; fileRef = D15E98F225B7C80C00E63DB2 /* CreateChatThreadResult.swift */; };
		D15E992025B7C80C00E63DB2 /* SendReadReceiptRequest.swift in Sources */ = {isa = PBXBuildFile; fileRef = D15E98F325B7C80C00E63DB2 /* SendReadReceiptRequest.swift */; };
		D15E992125B7C80C00E63DB2 /* ChatThreadInfo.swift in Sources */ = {isa = PBXBuildFile; fileRef = D15E98F425B7C80C00E63DB2 /* ChatThreadInfo.swift */; };
		D15E992225B7C80C00E63DB2 /* SendChatMessageResult.swift in Sources */ = {isa = PBXBuildFile; fileRef = D15E98F525B7C80C00E63DB2 /* SendChatMessageResult.swift */; };
		D15E992325B7C80C00E63DB2 /* AddChatParticipantsRequest.swift in Sources */ = {isa = PBXBuildFile; fileRef = D15E98F625B7C80C00E63DB2 /* AddChatParticipantsRequest.swift */; };
		D15E992425B7C80C00E63DB2 /* ChatParticipant.swift in Sources */ = {isa = PBXBuildFile; fileRef = D15E98F725B7C80C00E63DB2 /* ChatParticipant.swift */; };
		D15E992525B7C80C00E63DB2 /* ChatParticipantsCollection.swift in Sources */ = {isa = PBXBuildFile; fileRef = D15E98F825B7C80C00E63DB2 /* ChatParticipantsCollection.swift */; };
		D15E992625B7C80C00E63DB2 /* ChatThreadOperation.swift in Sources */ = {isa = PBXBuildFile; fileRef = D15E98F925B7C80C00E63DB2 /* ChatThreadOperation.swift */; };
		D16C802D25BA0A2400C42803 /* Message.swift in Sources */ = {isa = PBXBuildFile; fileRef = D16C802C25BA0A2400C42803 /* Message.swift */; };
		D16C803325BA0AE400C42803 /* Thread.swift in Sources */ = {isa = PBXBuildFile; fileRef = D16C803225BA0AE400C42803 /* Thread.swift */; };
		D16C803725BA0AFE00C42803 /* Participant.swift in Sources */ = {isa = PBXBuildFile; fileRef = D16C803625BA0AFE00C42803 /* Participant.swift */; };
		D16C803B25BA0B0E00C42803 /* ReadReceipt.swift in Sources */ = {isa = PBXBuildFile; fileRef = D16C803A25BA0B0E00C42803 /* ReadReceipt.swift */; };
		D16C803F25BA0B5200C42803 /* MessageContent.swift in Sources */ = {isa = PBXBuildFile; fileRef = D16C803E25BA0B5200C42803 /* MessageContent.swift */; };
		D16C804325BA402100C42803 /* CreateThreadRequest.swift in Sources */ = {isa = PBXBuildFile; fileRef = D16C804225BA402100C42803 /* CreateThreadRequest.swift */; };
		D16C804725BA406D00C42803 /* CreateThreadResult.swift in Sources */ = {isa = PBXBuildFile; fileRef = D16C804625BA406D00C42803 /* CreateThreadResult.swift */; };
<<<<<<< HEAD
		D1B7EB06257F0D20004F384A /* AzureCommunicationChat.framework in Frameworks */ = {isa = PBXBuildFile; fileRef = "AzureCommunicationChat::AzureCommunicationChat::Product" /* AzureCommunicationChat.framework */; };
		D1BA104625807B0B00CA7130 /* CreateThreadResponse.json in Resources */ = {isa = PBXBuildFile; fileRef = D1BA104525807B0B00CA7130 /* CreateThreadResponse.json */; };
=======
		D193C45B25CE258F006F769C /* OHHTTPStubsSwift in Frameworks */ = {isa = PBXBuildFile; productRef = D193C45A25CE258F006F769C /* OHHTTPStubsSwift */; };
		D1B7EB06257F0D20004F384A /* AzureCommunicationChat.framework in Frameworks */ = {isa = PBXBuildFile; fileRef = "AzureCommunicationChat::AzureCommunicationChat::Product" /* AzureCommunicationChat.framework */; };
>>>>>>> 41039cc1
		D1BA104D25807B7500CA7130 /* OHHTTPStubsSwift in Frameworks */ = {isa = PBXBuildFile; productRef = D1BA104C25807B7500CA7130 /* OHHTTPStubsSwift */; };
		D1CD93A2258D6BC700409613 /* ChatClientTests.swift in Sources */ = {isa = PBXBuildFile; fileRef = D1CD93A1258D6BC700409613 /* ChatClientTests.swift */; };
		D1CD93A8258D6BDC00409613 /* ChatThreadClientTests.swift in Sources */ = {isa = PBXBuildFile; fileRef = D1CD93A7258D6BDC00409613 /* ChatThreadClientTests.swift */; };
		D1CD93AD258D6C2500409613 /* RecordingUtil.swift in Sources */ = {isa = PBXBuildFile; fileRef = D1CD93AC258D6C2500409613 /* RecordingUtil.swift */; };
		D1CD93B3258D6C3D00409613 /* TestUtil.swift in Sources */ = {isa = PBXBuildFile; fileRef = D1CD93B2258D6C3D00409613 /* TestUtil.swift */; };
		D1CD93BE258D6E6200409613 /* addParticipants.json in Resources */ = {isa = PBXBuildFile; fileRef = D1CD93BD258D6E6200409613 /* addParticipants.json */; };
		D1CD93C4258D6E7300409613 /* createThread.json in Resources */ = {isa = PBXBuildFile; fileRef = D1CD93C3258D6E7300409613 /* createThread.json */; };
		D1CD93C8258D6E8F00409613 /* deleteMessage.json in Resources */ = {isa = PBXBuildFile; fileRef = D1CD93C7258D6E8F00409613 /* deleteMessage.json */; };
		D1CD93CC258D6E9E00409613 /* deleteThread.json in Resources */ = {isa = PBXBuildFile; fileRef = D1CD93CB258D6E9E00409613 /* deleteThread.json */; };
		D1CD93D0258D6EAB00409613 /* getThread.json in Resources */ = {isa = PBXBuildFile; fileRef = D1CD93CF258D6EAB00409613 /* getThread.json */; };
		D1CD93D8258D6ECD00409613 /* removeParticipant.json in Resources */ = {isa = PBXBuildFile; fileRef = D1CD93D7258D6ECD00409613 /* removeParticipant.json */; };
		D1CD93DC258D6EDA00409613 /* sendMessage.json in Resources */ = {isa = PBXBuildFile; fileRef = D1CD93DB258D6EDA00409613 /* sendMessage.json */; };
		D1CD93E0258D6EEA00409613 /* sendReadReceipt.json in Resources */ = {isa = PBXBuildFile; fileRef = D1CD93DF258D6EEA00409613 /* sendReadReceipt.json */; };
		D1CD93E4258D6EF700409613 /* sendTypingNotification.json in Resources */ = {isa = PBXBuildFile; fileRef = D1CD93E3258D6EF700409613 /* sendTypingNotification.json */; };
		D1CD93E8258D6F0600409613 /* updateMessage.json in Resources */ = {isa = PBXBuildFile; fileRef = D1CD93E7258D6F0600409613 /* updateMessage.json */; };
		D1CD93EC258D6F1300409613 /* updateTopic.json in Resources */ = {isa = PBXBuildFile; fileRef = D1CD93EB258D6F1300409613 /* updateTopic.json */; };
/* End PBXBuildFile section */

/* Begin PBXContainerItemProxy section */
<<<<<<< HEAD
		D1CD936C258D688D00409613 /* PBXContainerItemProxy */ = {
=======
		D147E62E25CE242C001CFB5D /* PBXContainerItemProxy */ = {
>>>>>>> 41039cc1
			isa = PBXContainerItemProxy;
			containerPortal = OBJ_1 /* Project object */;
			proxyType = 1;
			remoteGlobalIDString = "AzureCommunicationChat::AzureCommunicationChat";
			remoteInfo = AzureCommunicationChat;
		};
<<<<<<< HEAD
		D5DB49D725C0067A003396EB /* PBXContainerItemProxy */ = {
			isa = PBXContainerItemProxy;
			containerPortal = D5DB49D325C0067A003396EB /* AzureCommunicationSignaling.xcodeproj */;
			proxyType = 2;
			remoteGlobalIDString = D5F08A20259C68C000EAB8F9;
			remoteInfo = AzureCommunicationSignaling;
		};
		D5DB4A2625C008F3003396EB /* PBXContainerItemProxy */ = {
			isa = PBXContainerItemProxy;
			containerPortal = D5DB49D325C0067A003396EB /* AzureCommunicationSignaling.xcodeproj */;
			proxyType = 1;
			remoteGlobalIDString = D5F08A1F259C68C000EAB8F9;
			remoteInfo = AzureCommunicationSignaling;
=======
		D1CD936C258D688D00409613 /* PBXContainerItemProxy */ = {
			isa = PBXContainerItemProxy;
			containerPortal = OBJ_1 /* Project object */;
			proxyType = 1;
			remoteGlobalIDString = "AzureCommunicationChat::AzureCommunicationChat";
			remoteInfo = AzureCommunicationChat;
>>>>>>> 41039cc1
		};
/* End PBXContainerItemProxy section */

/* Begin PBXFileReference section */
<<<<<<< HEAD
=======
		04B336EEF1E42CCE389E4935 /* Pods-AzureCommunicationChat.release.xcconfig */ = {isa = PBXFileReference; includeInIndex = 1; lastKnownFileType = text.xcconfig; name = "Pods-AzureCommunicationChat.release.xcconfig"; path = "Target Support Files/Pods-AzureCommunicationChat/Pods-AzureCommunicationChat.release.xcconfig"; sourceTree = "<group>"; };
>>>>>>> 41039cc1
		0ECA8CD1258181A5006760F7 /* ChatClientUnitTests.swift */ = {isa = PBXFileReference; fileEncoding = 4; lastKnownFileType = sourcecode.swift; path = ChatClientUnitTests.swift; sourceTree = "<group>"; };
		0ECA8CDE258188D0006760F7 /* GetThreadResponse.json */ = {isa = PBXFileReference; fileEncoding = 4; lastKnownFileType = text.json; path = GetThreadResponse.json; sourceTree = "<group>"; };
		0ECA8CEA2582A52D006760F7 /* UnauthorizedError.json */ = {isa = PBXFileReference; fileEncoding = 4; lastKnownFileType = text.json; path = UnauthorizedError.json; sourceTree = "<group>"; };
		0ECA8CF02582A633006760F7 /* ListThreadsResponse.json */ = {isa = PBXFileReference; fileEncoding = 4; lastKnownFileType = text.json; path = ListThreadsResponse.json; sourceTree = "<group>"; };
		0ECA8D08258432DC006760F7 /* ChatThreadClientUnitTests.swift */ = {isa = PBXFileReference; fileEncoding = 4; lastKnownFileType = sourcecode.swift; path = ChatThreadClientUnitTests.swift; sourceTree = "<group>"; };
		0ECA8D0E25888515006760F7 /* NoContent.json */ = {isa = PBXFileReference; fileEncoding = 4; lastKnownFileType = text.json; path = NoContent.json; sourceTree = "<group>"; };
		0ECA8D0F25888515006760F7 /* SendMessageResponse.json */ = {isa = PBXFileReference; fileEncoding = 4; lastKnownFileType = text.json; path = SendMessageResponse.json; sourceTree = "<group>"; };
		0ECA8D1625888667006760F7 /* GetMessageResponse.json */ = {isa = PBXFileReference; fileEncoding = 4; lastKnownFileType = text.json; path = GetMessageResponse.json; sourceTree = "<group>"; };
		0ECA8D1C258887D3006760F7 /* ListMessagesResponse.json */ = {isa = PBXFileReference; fileEncoding = 4; lastKnownFileType = text.json; path = ListMessagesResponse.json; sourceTree = "<group>"; };
		0ECA8D2225888DD8006760F7 /* ListParticipantsResponse.json */ = {isa = PBXFileReference; fileEncoding = 4; lastKnownFileType = text.json; path = ListParticipantsResponse.json; sourceTree = "<group>"; };
		0ECA8D28258892CD006760F7 /* AddParticipantResponse.json */ = {isa = PBXFileReference; fileEncoding = 4; lastKnownFileType = text.json; path = AddParticipantResponse.json; sourceTree = "<group>"; };
		0ECA8D2E25889619006760F7 /* ListReadReceiptResponse.json */ = {isa = PBXFileReference; fileEncoding = 4; lastKnownFileType = text.json; path = ListReadReceiptResponse.json; sourceTree = "<group>"; };
<<<<<<< HEAD
		132330C7A7C2A735957A74B0 /* Pods_AzureCommunicationChatTests.framework */ = {isa = PBXFileReference; explicitFileType = wrapper.framework; includeInIndex = 0; path = Pods_AzureCommunicationChatTests.framework; sourceTree = BUILT_PRODUCTS_DIR; };
		7A58867D69CCC73DB8C8CCDC /* Pods-AzureCommunicationChat.release.xcconfig */ = {isa = PBXFileReference; includeInIndex = 1; lastKnownFileType = text.xcconfig; name = "Pods-AzureCommunicationChat.release.xcconfig"; path = "Target Support Files/Pods-AzureCommunicationChat/Pods-AzureCommunicationChat.release.xcconfig"; sourceTree = "<group>"; };
		7D634F406569B60B0C43ADDD /* Pods-AzureCommunicationChatTests.release.xcconfig */ = {isa = PBXFileReference; includeInIndex = 1; lastKnownFileType = text.xcconfig; name = "Pods-AzureCommunicationChatTests.release.xcconfig"; path = "Target Support Files/Pods-AzureCommunicationChatTests/Pods-AzureCommunicationChatTests.release.xcconfig"; sourceTree = "<group>"; };
=======
		2CB55B558C70B4045A54487D /* Pods-AzureCommunicationChatTests.debug.xcconfig */ = {isa = PBXFileReference; includeInIndex = 1; lastKnownFileType = text.xcconfig; name = "Pods-AzureCommunicationChatTests.debug.xcconfig"; path = "Target Support Files/Pods-AzureCommunicationChatTests/Pods-AzureCommunicationChatTests.debug.xcconfig"; sourceTree = "<group>"; };
		8E5206D2E09378DA0F9FD0E4 /* Pods-AzureCommunicationChatTests.release.xcconfig */ = {isa = PBXFileReference; includeInIndex = 1; lastKnownFileType = text.xcconfig; name = "Pods-AzureCommunicationChatTests.release.xcconfig"; path = "Target Support Files/Pods-AzureCommunicationChatTests/Pods-AzureCommunicationChatTests.release.xcconfig"; sourceTree = "<group>"; };
		9FE998BEC9685C476F2AFD1C /* Pods-AzureCommunicationChat.debug.xcconfig */ = {isa = PBXFileReference; includeInIndex = 1; lastKnownFileType = text.xcconfig; name = "Pods-AzureCommunicationChat.debug.xcconfig"; path = "Target Support Files/Pods-AzureCommunicationChat/Pods-AzureCommunicationChat.debug.xcconfig"; sourceTree = "<group>"; };
>>>>>>> 41039cc1
		"AzureCommunicationChat::AzureCommunicationChat::Product" /* AzureCommunicationChat.framework */ = {isa = PBXFileReference; explicitFileType = wrapper.framework; path = AzureCommunicationChat.framework; sourceTree = BUILT_PRODUCTS_DIR; };
		D10C3BCD25A63F7800A181E3 /* listParticipants.json */ = {isa = PBXFileReference; fileEncoding = 4; lastKnownFileType = text.json; path = listParticipants.json; sourceTree = "<group>"; };
		D10C3BD325A660AF00A181E3 /* listMessages.json */ = {isa = PBXFileReference; fileEncoding = 4; lastKnownFileType = text.json; path = listMessages.json; sourceTree = "<group>"; };
		D10C3BD925A66D4D00A181E3 /* listThreads.json */ = {isa = PBXFileReference; fileEncoding = 4; lastKnownFileType = text.json; path = listThreads.json; sourceTree = "<group>"; };
		D110F506258D603F001FA3CD /* AzureCommunication.framework */ = {isa = PBXFileReference; explicitFileType = wrapper.framework; path = AzureCommunication.framework; sourceTree = BUILT_PRODUCTS_DIR; };
		D110F509258D604B001FA3CD /* AzureCore.framework */ = {isa = PBXFileReference; explicitFileType = wrapper.framework; path = AzureCore.framework; sourceTree = BUILT_PRODUCTS_DIR; };
		D110F50B258D6053001FA3CD /* Pods_AzureCommunicationChat.framework */ = {isa = PBXFileReference; explicitFileType = wrapper.framework; path = Pods_AzureCommunicationChat.framework; sourceTree = BUILT_PRODUCTS_DIR; };
		D13CE64E25BFB69100415467 /* listReadReceipts.json */ = {isa = PBXFileReference; fileEncoding = 4; lastKnownFileType = text.json; path = listReadReceipts.json; sourceTree = "<group>"; };
<<<<<<< HEAD
=======
		D147E62825CE242C001CFB5D /* AzureCommunicationChatUnitTests.xctest */ = {isa = PBXFileReference; explicitFileType = wrapper.cfbundle; includeInIndex = 0; path = AzureCommunicationChatUnitTests.xctest; sourceTree = BUILT_PRODUCTS_DIR; };
>>>>>>> 41039cc1
		D1565C70256DB74900AF45F8 /* ChatClient.swift */ = {isa = PBXFileReference; lastKnownFileType = sourcecode.swift; path = ChatClient.swift; sourceTree = "<group>"; };
		D1565C73256DB76C00AF45F8 /* ChatThreadClient.swift */ = {isa = PBXFileReference; lastKnownFileType = sourcecode.swift; path = ChatThreadClient.swift; sourceTree = "<group>"; };
		D15E98CA25B7C80C00E63DB2 /* AzureCommunicationChatClient.swift */ = {isa = PBXFileReference; fileEncoding = 4; lastKnownFileType = sourcecode.swift; path = AzureCommunicationChatClient.swift; sourceTree = "<group>"; };
		D15E98CC25B7C80C00E63DB2 /* ChatThreadOperation+AddChatParticipantsOptions.swift */ = {isa = PBXFileReference; fileEncoding = 4; lastKnownFileType = sourcecode.swift; path = "ChatThreadOperation+AddChatParticipantsOptions.swift"; sourceTree = "<group>"; };
		D15E98CD25B7C80C00E63DB2 /* ChatThreadOperation+ListChatReadReceiptsOptions.swift */ = {isa = PBXFileReference; fileEncoding = 4; lastKnownFileType = sourcecode.swift; path = "ChatThreadOperation+ListChatReadReceiptsOptions.swift"; sourceTree = "<group>"; };
		D15E98CE25B7C80C00E63DB2 /* ChatThreadOperation+UpdateChatMessageOptions.swift */ = {isa = PBXFileReference; fileEncoding = 4; lastKnownFileType = sourcecode.swift; path = "ChatThreadOperation+UpdateChatMessageOptions.swift"; sourceTree = "<group>"; };
		D15E98CF25B7C80C00E63DB2 /* Chat+ListChatThreadsOptions.swift */ = {isa = PBXFileReference; fileEncoding = 4; lastKnownFileType = sourcecode.swift; path = "Chat+ListChatThreadsOptions.swift"; sourceTree = "<group>"; };
		D15E98D025B7C80C00E63DB2 /* Chat+DeleteChatThreadOptions.swift */ = {isa = PBXFileReference; fileEncoding = 4; lastKnownFileType = sourcecode.swift; path = "Chat+DeleteChatThreadOptions.swift"; sourceTree = "<group>"; };
		D15E98D125B7C80C00E63DB2 /* AzureCommunicationChatClientOptions.swift */ = {isa = PBXFileReference; fileEncoding = 4; lastKnownFileType = sourcecode.swift; path = AzureCommunicationChatClientOptions.swift; sourceTree = "<group>"; };
		D15E98D225B7C80C00E63DB2 /* ChatThreadOperation+SendChatMessageOptions.swift */ = {isa = PBXFileReference; fileEncoding = 4; lastKnownFileType = sourcecode.swift; path = "ChatThreadOperation+SendChatMessageOptions.swift"; sourceTree = "<group>"; };
		D15E98D325B7C80C00E63DB2 /* ChatThreadOperation+SendChatReadReceiptOptions.swift */ = {isa = PBXFileReference; fileEncoding = 4; lastKnownFileType = sourcecode.swift; path = "ChatThreadOperation+SendChatReadReceiptOptions.swift"; sourceTree = "<group>"; };
		D15E98D425B7C80C00E63DB2 /* ChatThreadOperation+RemoveChatParticipantOptions.swift */ = {isa = PBXFileReference; fileEncoding = 4; lastKnownFileType = sourcecode.swift; path = "ChatThreadOperation+RemoveChatParticipantOptions.swift"; sourceTree = "<group>"; };
		D15E98D525B7C80C00E63DB2 /* ChatThreadOperation+UpdateChatThreadOptions.swift */ = {isa = PBXFileReference; fileEncoding = 4; lastKnownFileType = sourcecode.swift; path = "ChatThreadOperation+UpdateChatThreadOptions.swift"; sourceTree = "<group>"; };
		D15E98D625B7C80C00E63DB2 /* Chat+CreateChatThreadOptions.swift */ = {isa = PBXFileReference; fileEncoding = 4; lastKnownFileType = sourcecode.swift; path = "Chat+CreateChatThreadOptions.swift"; sourceTree = "<group>"; };
		D15E98D725B7C80C00E63DB2 /* ChatThreadOperation+SendTypingNotificationOptions.swift */ = {isa = PBXFileReference; fileEncoding = 4; lastKnownFileType = sourcecode.swift; path = "ChatThreadOperation+SendTypingNotificationOptions.swift"; sourceTree = "<group>"; };
		D15E98D825B7C80C00E63DB2 /* ChatThreadOperation+DeleteChatMessageOptions.swift */ = {isa = PBXFileReference; fileEncoding = 4; lastKnownFileType = sourcecode.swift; path = "ChatThreadOperation+DeleteChatMessageOptions.swift"; sourceTree = "<group>"; };
		D15E98D925B7C80C00E63DB2 /* ChatThreadOperation+ListChatMessagesOptions.swift */ = {isa = PBXFileReference; fileEncoding = 4; lastKnownFileType = sourcecode.swift; path = "ChatThreadOperation+ListChatMessagesOptions.swift"; sourceTree = "<group>"; };
		D15E98DA25B7C80C00E63DB2 /* ChatThreadOperation+GetChatMessageOptions.swift */ = {isa = PBXFileReference; fileEncoding = 4; lastKnownFileType = sourcecode.swift; path = "ChatThreadOperation+GetChatMessageOptions.swift"; sourceTree = "<group>"; };
		D15E98DB25B7C80C00E63DB2 /* Chat+GetChatThreadOptions.swift */ = {isa = PBXFileReference; fileEncoding = 4; lastKnownFileType = sourcecode.swift; path = "Chat+GetChatThreadOptions.swift"; sourceTree = "<group>"; };
		D15E98DC25B7C80C00E63DB2 /* ChatThreadOperation+ListChatParticipantsOptions.swift */ = {isa = PBXFileReference; fileEncoding = 4; lastKnownFileType = sourcecode.swift; path = "ChatThreadOperation+ListChatParticipantsOptions.swift"; sourceTree = "<group>"; };
		D15E98DE25B7C80C00E63DB2 /* PatchUtil.swift */ = {isa = PBXFileReference; fileEncoding = 4; lastKnownFileType = sourcecode.swift; path = PatchUtil.swift; sourceTree = "<group>"; };
		D15E98DF25B7C80C00E63DB2 /* Chat.swift */ = {isa = PBXFileReference; fileEncoding = 4; lastKnownFileType = sourcecode.swift; path = Chat.swift; sourceTree = "<group>"; };
		D15E98E125B7C80C00E63DB2 /* AddChatParticipantsErrors.swift */ = {isa = PBXFileReference; fileEncoding = 4; lastKnownFileType = sourcecode.swift; path = AddChatParticipantsErrors.swift; sourceTree = "<group>"; };
		D15E98E225B7C80C00E63DB2 /* CommunicationError.swift */ = {isa = PBXFileReference; fileEncoding = 4; lastKnownFileType = sourcecode.swift; path = CommunicationError.swift; sourceTree = "<group>"; };
		D15E98E325B7C80C00E63DB2 /* SendChatMessageRequest.swift */ = {isa = PBXFileReference; fileEncoding = 4; lastKnownFileType = sourcecode.swift; path = SendChatMessageRequest.swift; sourceTree = "<group>"; };
		D15E98E425B7C80C00E63DB2 /* ChatMessageContent.swift */ = {isa = PBXFileReference; fileEncoding = 4; lastKnownFileType = sourcecode.swift; path = ChatMessageContent.swift; sourceTree = "<group>"; };
		D15E98E525B7C80C00E63DB2 /* UpdateChatThreadRequest.swift */ = {isa = PBXFileReference; fileEncoding = 4; lastKnownFileType = sourcecode.swift; path = UpdateChatThreadRequest.swift; sourceTree = "<group>"; };
		D15E98E625B7C80C00E63DB2 /* ChatMessage.swift */ = {isa = PBXFileReference; fileEncoding = 4; lastKnownFileType = sourcecode.swift; path = ChatMessage.swift; sourceTree = "<group>"; };
		D15E98E725B7C80C00E63DB2 /* ChatMessagesCollection.swift */ = {isa = PBXFileReference; fileEncoding = 4; lastKnownFileType = sourcecode.swift; path = ChatMessagesCollection.swift; sourceTree = "<group>"; };
		D15E98E825B7C80C00E63DB2 /* CreateChatThreadErrors.swift */ = {isa = PBXFileReference; fileEncoding = 4; lastKnownFileType = sourcecode.swift; path = CreateChatThreadErrors.swift; sourceTree = "<group>"; };
		D15E98E925B7C80C00E63DB2 /* ChatMessageReadReceipt.swift */ = {isa = PBXFileReference; fileEncoding = 4; lastKnownFileType = sourcecode.swift; path = ChatMessageReadReceipt.swift; sourceTree = "<group>"; };
		D15E98EA25B7C80C00E63DB2 /* CreateChatThreadRequest.swift */ = {isa = PBXFileReference; fileEncoding = 4; lastKnownFileType = sourcecode.swift; path = CreateChatThreadRequest.swift; sourceTree = "<group>"; };
		D15E98EB25B7C80C00E63DB2 /* CommunicationErrorResponse.swift */ = {isa = PBXFileReference; fileEncoding = 4; lastKnownFileType = sourcecode.swift; path = CommunicationErrorResponse.swift; sourceTree = "<group>"; };
		D15E98EC25B7C80C00E63DB2 /* Enumerations.swift */ = {isa = PBXFileReference; fileEncoding = 4; lastKnownFileType = sourcecode.swift; path = Enumerations.swift; sourceTree = "<group>"; };
		D15E98ED25B7C80C00E63DB2 /* AddChatParticipantsResult.swift */ = {isa = PBXFileReference; fileEncoding = 4; lastKnownFileType = sourcecode.swift; path = AddChatParticipantsResult.swift; sourceTree = "<group>"; };
		D15E98EE25B7C80C00E63DB2 /* ChatMessageReadReceiptsCollection.swift */ = {isa = PBXFileReference; fileEncoding = 4; lastKnownFileType = sourcecode.swift; path = ChatMessageReadReceiptsCollection.swift; sourceTree = "<group>"; };
		D15E98EF25B7C80C00E63DB2 /* ChatThreadsInfoCollection.swift */ = {isa = PBXFileReference; fileEncoding = 4; lastKnownFileType = sourcecode.swift; path = ChatThreadsInfoCollection.swift; sourceTree = "<group>"; };
		D15E98F025B7C80C00E63DB2 /* ChatThread.swift */ = {isa = PBXFileReference; fileEncoding = 4; lastKnownFileType = sourcecode.swift; path = ChatThread.swift; sourceTree = "<group>"; };
		D15E98F125B7C80C00E63DB2 /* UpdateChatMessageRequest.swift */ = {isa = PBXFileReference; fileEncoding = 4; lastKnownFileType = sourcecode.swift; path = UpdateChatMessageRequest.swift; sourceTree = "<group>"; };
		D15E98F225B7C80C00E63DB2 /* CreateChatThreadResult.swift */ = {isa = PBXFileReference; fileEncoding = 4; lastKnownFileType = sourcecode.swift; path = CreateChatThreadResult.swift; sourceTree = "<group>"; };
		D15E98F325B7C80C00E63DB2 /* SendReadReceiptRequest.swift */ = {isa = PBXFileReference; fileEncoding = 4; lastKnownFileType = sourcecode.swift; path = SendReadReceiptRequest.swift; sourceTree = "<group>"; };
		D15E98F425B7C80C00E63DB2 /* ChatThreadInfo.swift */ = {isa = PBXFileReference; fileEncoding = 4; lastKnownFileType = sourcecode.swift; path = ChatThreadInfo.swift; sourceTree = "<group>"; };
		D15E98F525B7C80C00E63DB2 /* SendChatMessageResult.swift */ = {isa = PBXFileReference; fileEncoding = 4; lastKnownFileType = sourcecode.swift; path = SendChatMessageResult.swift; sourceTree = "<group>"; };
		D15E98F625B7C80C00E63DB2 /* AddChatParticipantsRequest.swift */ = {isa = PBXFileReference; fileEncoding = 4; lastKnownFileType = sourcecode.swift; path = AddChatParticipantsRequest.swift; sourceTree = "<group>"; };
		D15E98F725B7C80C00E63DB2 /* ChatParticipant.swift */ = {isa = PBXFileReference; fileEncoding = 4; lastKnownFileType = sourcecode.swift; path = ChatParticipant.swift; sourceTree = "<group>"; };
		D15E98F825B7C80C00E63DB2 /* ChatParticipantsCollection.swift */ = {isa = PBXFileReference; fileEncoding = 4; lastKnownFileType = sourcecode.swift; path = ChatParticipantsCollection.swift; sourceTree = "<group>"; };
		D15E98F925B7C80C00E63DB2 /* ChatThreadOperation.swift */ = {isa = PBXFileReference; fileEncoding = 4; lastKnownFileType = sourcecode.swift; path = ChatThreadOperation.swift; sourceTree = "<group>"; };
		D16C802C25BA0A2400C42803 /* Message.swift */ = {isa = PBXFileReference; lastKnownFileType = sourcecode.swift; path = Message.swift; sourceTree = "<group>"; };
		D16C803225BA0AE400C42803 /* Thread.swift */ = {isa = PBXFileReference; lastKnownFileType = sourcecode.swift; path = Thread.swift; sourceTree = "<group>"; };
		D16C803625BA0AFE00C42803 /* Participant.swift */ = {isa = PBXFileReference; lastKnownFileType = sourcecode.swift; path = Participant.swift; sourceTree = "<group>"; };
		D16C803A25BA0B0E00C42803 /* ReadReceipt.swift */ = {isa = PBXFileReference; lastKnownFileType = sourcecode.swift; path = ReadReceipt.swift; sourceTree = "<group>"; };
		D16C803E25BA0B5200C42803 /* MessageContent.swift */ = {isa = PBXFileReference; lastKnownFileType = sourcecode.swift; path = MessageContent.swift; sourceTree = "<group>"; };
		D16C804225BA402100C42803 /* CreateThreadRequest.swift */ = {isa = PBXFileReference; lastKnownFileType = sourcecode.swift; path = CreateThreadRequest.swift; sourceTree = "<group>"; };
		D16C804625BA406D00C42803 /* CreateThreadResult.swift */ = {isa = PBXFileReference; lastKnownFileType = sourcecode.swift; path = CreateThreadResult.swift; sourceTree = "<group>"; };
		D1B7EAED257F02FC004F384A /* AzureCommunicationChatTests.xctest */ = {isa = PBXFileReference; explicitFileType = wrapper.cfbundle; includeInIndex = 0; path = AzureCommunicationChatTests.xctest; sourceTree = BUILT_PRODUCTS_DIR; };
		D1B7EAFC257F03A1004F384A /* Info.plist */ = {isa = PBXFileReference; lastKnownFileType = text.plist.xml; path = Info.plist; sourceTree = "<group>"; };
		D1BA104525807B0B00CA7130 /* CreateThreadResponse.json */ = {isa = PBXFileReference; lastKnownFileType = text.json; path = CreateThreadResponse.json; sourceTree = "<group>"; };
		D1CD93A1258D6BC700409613 /* ChatClientTests.swift */ = {isa = PBXFileReference; lastKnownFileType = sourcecode.swift; path = ChatClientTests.swift; sourceTree = "<group>"; };
		D1CD93A7258D6BDC00409613 /* ChatThreadClientTests.swift */ = {isa = PBXFileReference; lastKnownFileType = sourcecode.swift; path = ChatThreadClientTests.swift; sourceTree = "<group>"; };
		D1CD93AC258D6C2500409613 /* RecordingUtil.swift */ = {isa = PBXFileReference; lastKnownFileType = sourcecode.swift; path = RecordingUtil.swift; sourceTree = "<group>"; };
		D1CD93B2258D6C3D00409613 /* TestUtil.swift */ = {isa = PBXFileReference; lastKnownFileType = sourcecode.swift; path = TestUtil.swift; sourceTree = "<group>"; };
		D1CD93BD258D6E6200409613 /* addParticipants.json */ = {isa = PBXFileReference; lastKnownFileType = text.json; path = addParticipants.json; sourceTree = "<group>"; };
		D1CD93C3258D6E7300409613 /* createThread.json */ = {isa = PBXFileReference; lastKnownFileType = text.json; path = createThread.json; sourceTree = "<group>"; };
		D1CD93C7258D6E8F00409613 /* deleteMessage.json */ = {isa = PBXFileReference; lastKnownFileType = text.json; path = deleteMessage.json; sourceTree = "<group>"; };
		D1CD93CB258D6E9E00409613 /* deleteThread.json */ = {isa = PBXFileReference; lastKnownFileType = text.json; path = deleteThread.json; sourceTree = "<group>"; };
		D1CD93CF258D6EAB00409613 /* getThread.json */ = {isa = PBXFileReference; lastKnownFileType = text.json; path = getThread.json; sourceTree = "<group>"; };
		D1CD93D7258D6ECD00409613 /* removeParticipant.json */ = {isa = PBXFileReference; lastKnownFileType = text.json; path = removeParticipant.json; sourceTree = "<group>"; };
		D1CD93DB258D6EDA00409613 /* sendMessage.json */ = {isa = PBXFileReference; lastKnownFileType = text.json; path = sendMessage.json; sourceTree = "<group>"; };
		D1CD93DF258D6EEA00409613 /* sendReadReceipt.json */ = {isa = PBXFileReference; lastKnownFileType = text.json; path = sendReadReceipt.json; sourceTree = "<group>"; };
		D1CD93E3258D6EF700409613 /* sendTypingNotification.json */ = {isa = PBXFileReference; lastKnownFileType = text.json; path = sendTypingNotification.json; sourceTree = "<group>"; };
		D1CD93E7258D6F0600409613 /* updateMessage.json */ = {isa = PBXFileReference; lastKnownFileType = text.json; path = updateMessage.json; sourceTree = "<group>"; };
		D1CD93EB258D6F1300409613 /* updateTopic.json */ = {isa = PBXFileReference; lastKnownFileType = text.json; path = updateTopic.json; sourceTree = "<group>"; };
<<<<<<< HEAD
		D1E3568C257EBA1800E66A66 /* swagger.json */ = {isa = PBXFileReference; fileEncoding = 4; lastKnownFileType = text.json; path = swagger.json; sourceTree = "<group>"; };
		D5DB49D325C0067A003396EB /* AzureCommunicationSignaling.xcodeproj */ = {isa = PBXFileReference; lastKnownFileType = "wrapper.pb-project"; name = AzureCommunicationSignaling.xcodeproj; path = AzureCommunicationSignaling/AzureCommunicationSignaling.xcodeproj; sourceTree = "<group>"; };
		E0A968ACFFE51A0B7C3E5A44 /* Pods-AzureCommunicationChatTests.debug.xcconfig */ = {isa = PBXFileReference; includeInIndex = 1; lastKnownFileType = text.xcconfig; name = "Pods-AzureCommunicationChatTests.debug.xcconfig"; path = "Target Support Files/Pods-AzureCommunicationChatTests/Pods-AzureCommunicationChatTests.debug.xcconfig"; sourceTree = "<group>"; };
		E5A3AEE578B42EB3E1149386 /* Pods-AzureCommunicationChat.debug.xcconfig */ = {isa = PBXFileReference; includeInIndex = 1; lastKnownFileType = text.xcconfig; name = "Pods-AzureCommunicationChat.debug.xcconfig"; path = "Target Support Files/Pods-AzureCommunicationChat/Pods-AzureCommunicationChat.debug.xcconfig"; sourceTree = "<group>"; };
		F9EEAC9E21EB9FBF3A30DECE /* Pods_AzureCommunicationChat.framework */ = {isa = PBXFileReference; explicitFileType = wrapper.framework; includeInIndex = 0; path = Pods_AzureCommunicationChat.framework; sourceTree = BUILT_PRODUCTS_DIR; };
/* End PBXFileReference section */

/* Begin PBXFrameworksBuildPhase section */
=======
		F1FE3013E797A134E8A6C3B5 /* Pods_AzureCommunicationChatTests.framework */ = {isa = PBXFileReference; explicitFileType = wrapper.framework; includeInIndex = 0; path = Pods_AzureCommunicationChatTests.framework; sourceTree = BUILT_PRODUCTS_DIR; };
/* End PBXFileReference section */

/* Begin PBXFrameworksBuildPhase section */
		D147E62525CE242C001CFB5D /* Frameworks */ = {
			isa = PBXFrameworksBuildPhase;
			buildActionMask = 2147483647;
			files = (
				D147E62D25CE242C001CFB5D /* AzureCommunicationChat.framework in Frameworks */,
				D193C45B25CE258F006F769C /* OHHTTPStubsSwift in Frameworks */,
			);
			runOnlyForDeploymentPostprocessing = 0;
		};
>>>>>>> 41039cc1
		D1B7EAEA257F02FC004F384A /* Frameworks */ = {
			isa = PBXFrameworksBuildPhase;
			buildActionMask = 2147483647;
			files = (
				D1B7EB06257F0D20004F384A /* AzureCommunicationChat.framework in Frameworks */,
				D1BA104D25807B7500CA7130 /* OHHTTPStubsSwift in Frameworks */,
<<<<<<< HEAD
				77D44E5B916660442446B6F2 /* Pods_AzureCommunicationChatTests.framework in Frameworks */,
=======
				9766BE9261FCB48436FA6682 /* Pods_AzureCommunicationChatTests.framework in Frameworks */,
>>>>>>> 41039cc1
			);
			runOnlyForDeploymentPostprocessing = 0;
		};
		OBJ_161 /* Frameworks */ = {
			isa = PBXFrameworksBuildPhase;
			buildActionMask = 0;
			files = (
<<<<<<< HEAD
				D110F50A258D604B001FA3CD /* AzureCore.framework in Frameworks */,
				D110F507258D603F001FA3CD /* AzureCommunication.framework in Frameworks */,
				440B03AB5EA877E50691B895 /* Pods_AzureCommunicationChat.framework in Frameworks */,
=======
				D110F50C258D6053001FA3CD /* Pods_AzureCommunicationChat.framework in Frameworks */,
				D110F50A258D604B001FA3CD /* AzureCore.framework in Frameworks */,
				D110F507258D603F001FA3CD /* AzureCommunication.framework in Frameworks */,
>>>>>>> 41039cc1
			);
			runOnlyForDeploymentPostprocessing = 0;
		};
/* End PBXFrameworksBuildPhase section */

/* Begin PBXGroup section */
		0A74765A2522918800819FC9 /* Frameworks */ = {
			isa = PBXGroup;
			children = (
<<<<<<< HEAD
				D110F509258D604B001FA3CD /* AzureCore.framework */,
				D110F506258D603F001FA3CD /* AzureCommunication.framework */,
				F9EEAC9E21EB9FBF3A30DECE /* Pods_AzureCommunicationChat.framework */,
				132330C7A7C2A735957A74B0 /* Pods_AzureCommunicationChatTests.framework */,
=======
				D110F50B258D6053001FA3CD /* Pods_AzureCommunicationChat.framework */,
				D110F509258D604B001FA3CD /* AzureCore.framework */,
				D110F506258D603F001FA3CD /* AzureCommunication.framework */,
				F1FE3013E797A134E8A6C3B5 /* Pods_AzureCommunicationChatTests.framework */,
>>>>>>> 41039cc1
			);
			name = Frameworks;
			sourceTree = "<group>";
		};
		0ECA8CD52581838E006760F7 /* Mocks */ = {
			isa = PBXGroup;
			children = (
				0ECA8D2E25889619006760F7 /* ListReadReceiptResponse.json */,
				0ECA8D28258892CD006760F7 /* AddParticipantResponse.json */,
				0ECA8D2225888DD8006760F7 /* ListParticipantsResponse.json */,
				0ECA8D1C258887D3006760F7 /* ListMessagesResponse.json */,
				0ECA8D1625888667006760F7 /* GetMessageResponse.json */,
				0ECA8D0E25888515006760F7 /* NoContent.json */,
				0ECA8D0F25888515006760F7 /* SendMessageResponse.json */,
				0ECA8CF02582A633006760F7 /* ListThreadsResponse.json */,
				0ECA8CEA2582A52D006760F7 /* UnauthorizedError.json */,
				0ECA8CDE258188D0006760F7 /* GetThreadResponse.json */,
				D1BA104525807B0B00CA7130 /* CreateThreadResponse.json */,
			);
			path = Mocks;
			sourceTree = "<group>";
		};
<<<<<<< HEAD
		4A043BDC3C8F2489C878DD50 /* Pods */ = {
			isa = PBXGroup;
			children = (
				E5A3AEE578B42EB3E1149386 /* Pods-AzureCommunicationChat.debug.xcconfig */,
				7A58867D69CCC73DB8C8CCDC /* Pods-AzureCommunicationChat.release.xcconfig */,
				E0A968ACFFE51A0B7C3E5A44 /* Pods-AzureCommunicationChatTests.debug.xcconfig */,
				7D634F406569B60B0C43ADDD /* Pods-AzureCommunicationChatTests.release.xcconfig */,
=======
		A4D0748296D3AEEA8C0DAB94 /* Pods */ = {
			isa = PBXGroup;
			children = (
				9FE998BEC9685C476F2AFD1C /* Pods-AzureCommunicationChat.debug.xcconfig */,
				04B336EEF1E42CCE389E4935 /* Pods-AzureCommunicationChat.release.xcconfig */,
				2CB55B558C70B4045A54487D /* Pods-AzureCommunicationChatTests.debug.xcconfig */,
				8E5206D2E09378DA0F9FD0E4 /* Pods-AzureCommunicationChatTests.release.xcconfig */,
>>>>>>> 41039cc1
			);
			name = Pods;
			path = ../../../Pods;
			sourceTree = "<group>";
		};
		D15E98C925B7C80C00E63DB2 /* Generated */ = {
			isa = PBXGroup;
			children = (
				D15E98CA25B7C80C00E63DB2 /* AzureCommunicationChatClient.swift */,
				D15E98CB25B7C80C00E63DB2 /* Options */,
				D15E98DD25B7C80C00E63DB2 /* Util */,
				D15E98DF25B7C80C00E63DB2 /* Chat.swift */,
				D15E98E025B7C80C00E63DB2 /* Models */,
				D15E98F925B7C80C00E63DB2 /* ChatThreadOperation.swift */,
			);
			path = Generated;
			sourceTree = "<group>";
		};
		D15E98CB25B7C80C00E63DB2 /* Options */ = {
			isa = PBXGroup;
			children = (
				D15E98CC25B7C80C00E63DB2 /* ChatThreadOperation+AddChatParticipantsOptions.swift */,
				D15E98CD25B7C80C00E63DB2 /* ChatThreadOperation+ListChatReadReceiptsOptions.swift */,
				D15E98CE25B7C80C00E63DB2 /* ChatThreadOperation+UpdateChatMessageOptions.swift */,
				D15E98CF25B7C80C00E63DB2 /* Chat+ListChatThreadsOptions.swift */,
				D15E98D025B7C80C00E63DB2 /* Chat+DeleteChatThreadOptions.swift */,
				D15E98D125B7C80C00E63DB2 /* AzureCommunicationChatClientOptions.swift */,
				D15E98D225B7C80C00E63DB2 /* ChatThreadOperation+SendChatMessageOptions.swift */,
				D15E98D325B7C80C00E63DB2 /* ChatThreadOperation+SendChatReadReceiptOptions.swift */,
				D15E98D425B7C80C00E63DB2 /* ChatThreadOperation+RemoveChatParticipantOptions.swift */,
				D15E98D525B7C80C00E63DB2 /* ChatThreadOperation+UpdateChatThreadOptions.swift */,
				D15E98D625B7C80C00E63DB2 /* Chat+CreateChatThreadOptions.swift */,
				D15E98D725B7C80C00E63DB2 /* ChatThreadOperation+SendTypingNotificationOptions.swift */,
				D15E98D825B7C80C00E63DB2 /* ChatThreadOperation+DeleteChatMessageOptions.swift */,
				D15E98D925B7C80C00E63DB2 /* ChatThreadOperation+ListChatMessagesOptions.swift */,
				D15E98DA25B7C80C00E63DB2 /* ChatThreadOperation+GetChatMessageOptions.swift */,
				D15E98DB25B7C80C00E63DB2 /* Chat+GetChatThreadOptions.swift */,
				D15E98DC25B7C80C00E63DB2 /* ChatThreadOperation+ListChatParticipantsOptions.swift */,
			);
			path = Options;
			sourceTree = "<group>";
		};
		D15E98DD25B7C80C00E63DB2 /* Util */ = {
			isa = PBXGroup;
			children = (
				D15E98DE25B7C80C00E63DB2 /* PatchUtil.swift */,
			);
			path = Util;
			sourceTree = "<group>";
		};
		D15E98E025B7C80C00E63DB2 /* Models */ = {
			isa = PBXGroup;
			children = (
				D15E98E125B7C80C00E63DB2 /* AddChatParticipantsErrors.swift */,
				D15E98E225B7C80C00E63DB2 /* CommunicationError.swift */,
				D15E98E325B7C80C00E63DB2 /* SendChatMessageRequest.swift */,
				D15E98E425B7C80C00E63DB2 /* ChatMessageContent.swift */,
				D15E98E525B7C80C00E63DB2 /* UpdateChatThreadRequest.swift */,
				D15E98E625B7C80C00E63DB2 /* ChatMessage.swift */,
				D15E98E725B7C80C00E63DB2 /* ChatMessagesCollection.swift */,
				D15E98E825B7C80C00E63DB2 /* CreateChatThreadErrors.swift */,
				D15E98E925B7C80C00E63DB2 /* ChatMessageReadReceipt.swift */,
				D15E98EA25B7C80C00E63DB2 /* CreateChatThreadRequest.swift */,
				D15E98EB25B7C80C00E63DB2 /* CommunicationErrorResponse.swift */,
				D15E98EC25B7C80C00E63DB2 /* Enumerations.swift */,
				D15E98ED25B7C80C00E63DB2 /* AddChatParticipantsResult.swift */,
				D15E98EE25B7C80C00E63DB2 /* ChatMessageReadReceiptsCollection.swift */,
				D15E98EF25B7C80C00E63DB2 /* ChatThreadsInfoCollection.swift */,
				D15E98F025B7C80C00E63DB2 /* ChatThread.swift */,
				D15E98F125B7C80C00E63DB2 /* UpdateChatMessageRequest.swift */,
				D15E98F225B7C80C00E63DB2 /* CreateChatThreadResult.swift */,
				D15E98F325B7C80C00E63DB2 /* SendReadReceiptRequest.swift */,
				D15E98F425B7C80C00E63DB2 /* ChatThreadInfo.swift */,
				D15E98F525B7C80C00E63DB2 /* SendChatMessageResult.swift */,
				D15E98F625B7C80C00E63DB2 /* AddChatParticipantsRequest.swift */,
				D15E98F725B7C80C00E63DB2 /* ChatParticipant.swift */,
				D15E98F825B7C80C00E63DB2 /* ChatParticipantsCollection.swift */,
			);
			path = Models;
			sourceTree = "<group>";
		};
		D16C802B25BA0A0F00C42803 /* Models */ = {
			isa = PBXGroup;
			children = (
				D16C802C25BA0A2400C42803 /* Message.swift */,
				D16C803225BA0AE400C42803 /* Thread.swift */,
				D16C803625BA0AFE00C42803 /* Participant.swift */,
				D16C803A25BA0B0E00C42803 /* ReadReceipt.swift */,
				D16C803E25BA0B5200C42803 /* MessageContent.swift */,
				D16C804225BA402100C42803 /* CreateThreadRequest.swift */,
				D16C804625BA406D00C42803 /* CreateThreadResult.swift */,
			);
			path = Models;
			sourceTree = "<group>";
		};
		D1B7EAFA257F03A1004F384A /* Tests */ = {
<<<<<<< HEAD
			isa = PBXGroup;
			children = (
				D1CD93AB258D6C0300409613 /* Util */,
				D1B7EAFC257F03A1004F384A /* Info.plist */,
				0ECA8CD1258181A5006760F7 /* ChatClientUnitTests.swift */,
				0ECA8D08258432DC006760F7 /* ChatThreadClientUnitTests.swift */,
				D1CD93A1258D6BC700409613 /* ChatClientTests.swift */,
				D1CD93A7258D6BDC00409613 /* ChatThreadClientTests.swift */,
			);
			path = Tests;
			sourceTree = "<group>";
		};
		D1CD93AB258D6C0300409613 /* Util */ = {
			isa = PBXGroup;
			children = (
				D1CD93BC258D6E3500409613 /* Recordings */,
				0ECA8CD52581838E006760F7 /* Mocks */,
				D1CD93AC258D6C2500409613 /* RecordingUtil.swift */,
				D1CD93B2258D6C3D00409613 /* TestUtil.swift */,
			);
			path = Util;
			sourceTree = "<group>";
		};
		D1CD93BC258D6E3500409613 /* Recordings */ = {
			isa = PBXGroup;
			children = (
				D13CE64E25BFB69100415467 /* listReadReceipts.json */,
				D10C3BD925A66D4D00A181E3 /* listThreads.json */,
				D10C3BD325A660AF00A181E3 /* listMessages.json */,
				D10C3BCD25A63F7800A181E3 /* listParticipants.json */,
				D1CD93BD258D6E6200409613 /* addParticipants.json */,
				D1CD93C3258D6E7300409613 /* createThread.json */,
				D1CD93C7258D6E8F00409613 /* deleteMessage.json */,
				D1CD93CB258D6E9E00409613 /* deleteThread.json */,
				D1CD93CF258D6EAB00409613 /* getThread.json */,
				D1CD93D7258D6ECD00409613 /* removeParticipant.json */,
				D1CD93DB258D6EDA00409613 /* sendMessage.json */,
				D1CD93DF258D6EEA00409613 /* sendReadReceipt.json */,
				D1CD93E3258D6EF700409613 /* sendTypingNotification.json */,
				D1CD93E7258D6F0600409613 /* updateMessage.json */,
				D1CD93EB258D6F1300409613 /* updateTopic.json */,
			);
			path = Recordings;
			sourceTree = "<group>";
		};
		D1E3568B257EBA1800E66A66 /* Swagger */ = {
			isa = PBXGroup;
			children = (
				D1E3568C257EBA1800E66A66 /* swagger.json */,
			);
			path = Swagger;
			sourceTree = "<group>";
		};
		D5DB49A225C005C0003396EB /* signaling */ = {
			isa = PBXGroup;
			children = (
				D5DB49D325C0067A003396EB /* AzureCommunicationSignaling.xcodeproj */,
			);
			path = signaling;
			sourceTree = "<group>";
		};
		D5DB49D425C0067A003396EB /* Products */ = {
			isa = PBXGroup;
			children = (
				D5DB49D825C0067A003396EB /* AzureCommunicationSignaling.framework */,
			);
			name = Products;
=======
			isa = PBXGroup;
			children = (
				D1CD93AB258D6C0300409613 /* Util */,
				D1B7EAFC257F03A1004F384A /* Info.plist */,
				0ECA8CD1258181A5006760F7 /* ChatClientUnitTests.swift */,
				0ECA8D08258432DC006760F7 /* ChatThreadClientUnitTests.swift */,
				D1CD93A1258D6BC700409613 /* ChatClientTests.swift */,
				D1CD93A7258D6BDC00409613 /* ChatThreadClientTests.swift */,
			);
			path = Tests;
			sourceTree = "<group>";
		};
		D1CD93AB258D6C0300409613 /* Util */ = {
			isa = PBXGroup;
			children = (
				D1CD93BC258D6E3500409613 /* Recordings */,
				0ECA8CD52581838E006760F7 /* Mocks */,
				D1CD93AC258D6C2500409613 /* RecordingUtil.swift */,
				D1CD93B2258D6C3D00409613 /* TestUtil.swift */,
			);
			path = Util;
			sourceTree = "<group>";
		};
		D1CD93BC258D6E3500409613 /* Recordings */ = {
			isa = PBXGroup;
			children = (
				D13CE64E25BFB69100415467 /* listReadReceipts.json */,
				D10C3BD925A66D4D00A181E3 /* listThreads.json */,
				D10C3BD325A660AF00A181E3 /* listMessages.json */,
				D10C3BCD25A63F7800A181E3 /* listParticipants.json */,
				D1CD93BD258D6E6200409613 /* addParticipants.json */,
				D1CD93C3258D6E7300409613 /* createThread.json */,
				D1CD93C7258D6E8F00409613 /* deleteMessage.json */,
				D1CD93CB258D6E9E00409613 /* deleteThread.json */,
				D1CD93CF258D6EAB00409613 /* getThread.json */,
				D1CD93D7258D6ECD00409613 /* removeParticipant.json */,
				D1CD93DB258D6EDA00409613 /* sendMessage.json */,
				D1CD93DF258D6EEA00409613 /* sendReadReceipt.json */,
				D1CD93E3258D6EF700409613 /* sendTypingNotification.json */,
				D1CD93E7258D6F0600409613 /* updateMessage.json */,
				D1CD93EB258D6F1300409613 /* updateTopic.json */,
			);
			path = Recordings;
>>>>>>> 41039cc1
			sourceTree = "<group>";
		};
		OBJ_113 /* Products */ = {
			isa = PBXGroup;
			children = (
				"AzureCommunicationChat::AzureCommunicationChat::Product" /* AzureCommunicationChat.framework */,
				D1B7EAED257F02FC004F384A /* AzureCommunicationChatTests.xctest */,
<<<<<<< HEAD
=======
				D147E62825CE242C001CFB5D /* AzureCommunicationChatUnitTests.xctest */,
>>>>>>> 41039cc1
			);
			name = Products;
			sourceTree = BUILT_PRODUCTS_DIR;
		};
		OBJ_5 = {
			isa = PBXGroup;
			children = (
				OBJ_7 /* Sources */,
				D1B7EAFA257F03A1004F384A /* Tests */,
				OBJ_113 /* Products */,
				0A74765A2522918800819FC9 /* Frameworks */,
<<<<<<< HEAD
				4A043BDC3C8F2489C878DD50 /* Pods */,
=======
				A4D0748296D3AEEA8C0DAB94 /* Pods */,
>>>>>>> 41039cc1
			);
			sourceTree = "<group>";
		};
		OBJ_7 /* Sources */ = {
			isa = PBXGroup;
			children = (
				D1565C70256DB74900AF45F8 /* ChatClient.swift */,
				D1565C73256DB76C00AF45F8 /* ChatThreadClient.swift */,
<<<<<<< HEAD
				D5DB49A225C005C0003396EB /* signaling */,
				D16C802B25BA0A0F00C42803 /* Models */,
				D15E98C925B7C80C00E63DB2 /* Generated */,
				D1E3568B257EBA1800E66A66 /* Swagger */,
=======
				D16C802B25BA0A0F00C42803 /* Models */,
				D15E98C925B7C80C00E63DB2 /* Generated */,
>>>>>>> 41039cc1
			);
			name = Sources;
			path = Source;
			sourceTree = SOURCE_ROOT;
		};
/* End PBXGroup section */

/* Begin PBXNativeTarget section */
		"AzureCommunicationChat::AzureCommunicationChat" /* AzureCommunicationChat */ = {
			isa = PBXNativeTarget;
			buildConfigurationList = OBJ_117 /* Build configuration list for PBXNativeTarget "AzureCommunicationChat" */;
			buildPhases = (
<<<<<<< HEAD
				938D7315F2EBB2924D928980 /* [CP] Check Pods Manifest.lock */,
=======
				F533BDB375922B2AE143D56C /* [CP] Check Pods Manifest.lock */,
>>>>>>> 41039cc1
				OBJ_120 /* Sources */,
				OBJ_161 /* Frameworks */,
				0ADDCFDA258D2AA900BD5E58 /* Format and Lint */,
			);
			buildRules = (
			);
			dependencies = (
				D5DB4A2725C008F3003396EB /* PBXTargetDependency */,
			);
			name = AzureCommunicationChat;
			productName = AzureCommunicationChat;
			productReference = "AzureCommunicationChat::AzureCommunicationChat::Product" /* AzureCommunicationChat.framework */;
			productType = "com.apple.product-type.framework";
		};
<<<<<<< HEAD
=======
		D147E62725CE242C001CFB5D /* AzureCommunicationChatUnitTests */ = {
			isa = PBXNativeTarget;
			buildConfigurationList = D147E63225CE242C001CFB5D /* Build configuration list for PBXNativeTarget "AzureCommunicationChatUnitTests" */;
			buildPhases = (
				D147E62425CE242C001CFB5D /* Sources */,
				D147E62525CE242C001CFB5D /* Frameworks */,
				D147E62625CE242C001CFB5D /* Resources */,
			);
			buildRules = (
			);
			dependencies = (
				D147E62F25CE242C001CFB5D /* PBXTargetDependency */,
			);
			name = AzureCommunicationChatUnitTests;
			packageProductDependencies = (
				D193C45A25CE258F006F769C /* OHHTTPStubsSwift */,
			);
			productName = AzureCommunicationChatUnitTests;
			productReference = D147E62825CE242C001CFB5D /* AzureCommunicationChatUnitTests.xctest */;
			productType = "com.apple.product-type.bundle.unit-test";
		};
>>>>>>> 41039cc1
		D1B7EAEC257F02FC004F384A /* AzureCommunicationChatTests */ = {
			isa = PBXNativeTarget;
			buildConfigurationList = D1B7EAF2257F02FC004F384A /* Build configuration list for PBXNativeTarget "AzureCommunicationChatTests" */;
			buildPhases = (
<<<<<<< HEAD
				84BFF6255A4B830B842A21C4 /* [CP] Check Pods Manifest.lock */,
				D1B7EAE9257F02FC004F384A /* Sources */,
				D1B7EAEA257F02FC004F384A /* Frameworks */,
				D1B7EAEB257F02FC004F384A /* Resources */,
				D7C1405C8198AB05945DEE61 /* [CP] Embed Pods Frameworks */,
=======
				54BA66082A36E067F3B5A4A1 /* [CP] Check Pods Manifest.lock */,
				D1B7EAE9257F02FC004F384A /* Sources */,
				D1B7EAEA257F02FC004F384A /* Frameworks */,
				D1B7EAEB257F02FC004F384A /* Resources */,
				445ADB16537FA45018DDA5D2 /* [CP] Embed Pods Frameworks */,
>>>>>>> 41039cc1
			);
			buildRules = (
			);
			dependencies = (
				D1CD936D258D688D00409613 /* PBXTargetDependency */,
			);
			name = AzureCommunicationChatTests;
			packageProductDependencies = (
				D1BA104C25807B7500CA7130 /* OHHTTPStubsSwift */,
			);
			productName = AzureCommunicationChatTests;
			productReference = D1B7EAED257F02FC004F384A /* AzureCommunicationChatTests.xctest */;
			productType = "com.apple.product-type.bundle.unit-test";
		};
/* End PBXNativeTarget section */

/* Begin PBXProject section */
		OBJ_1 /* Project object */ = {
			isa = PBXProject;
			attributes = {
				LastSwiftMigration = 9999;
<<<<<<< HEAD
				LastSwiftUpdateCheck = 1220;
				LastUpgradeCheck = 9999;
				ORGANIZATIONNAME = "Azure SDK Team";
				TargetAttributes = {
=======
				LastSwiftUpdateCheck = 1240;
				LastUpgradeCheck = 9999;
				ORGANIZATIONNAME = "Azure SDK Team";
				TargetAttributes = {
					D147E62725CE242C001CFB5D = {
						CreatedOnToolsVersion = 12.4;
					};
>>>>>>> 41039cc1
					D1B7EAEC257F02FC004F384A = {
						CreatedOnToolsVersion = 12.2;
						ProvisioningStyle = Automatic;
					};
				};
			};
			buildConfigurationList = OBJ_2 /* Build configuration list for PBXProject "AzureCommunicationChat" */;
			compatibilityVersion = "Xcode 9.3";
			developmentRegion = en;
			hasScannedForEncodings = 0;
			knownRegions = (
				en,
			);
			mainGroup = OBJ_5;
			packageReferences = (
				D1BA104B25807B7500CA7130 /* XCRemoteSwiftPackageReference "OHHTTPStubs" */,
			);
			productRefGroup = OBJ_113 /* Products */;
			projectDirPath = "";
			projectReferences = (
				{
					ProductGroup = D5DB49D425C0067A003396EB /* Products */;
					ProjectRef = D5DB49D325C0067A003396EB /* AzureCommunicationSignaling.xcodeproj */;
				},
			);
			projectRoot = "";
			targets = (
				"AzureCommunicationChat::AzureCommunicationChat" /* AzureCommunicationChat */,
				D1B7EAEC257F02FC004F384A /* AzureCommunicationChatTests */,
<<<<<<< HEAD
=======
				D147E62725CE242C001CFB5D /* AzureCommunicationChatUnitTests */,
>>>>>>> 41039cc1
			);
		};
/* End PBXProject section */

<<<<<<< HEAD
/* Begin PBXReferenceProxy section */
		D5DB49D825C0067A003396EB /* AzureCommunicationSignaling.framework */ = {
			isa = PBXReferenceProxy;
			fileType = wrapper.framework;
			path = AzureCommunicationSignaling.framework;
			remoteRef = D5DB49D725C0067A003396EB /* PBXContainerItemProxy */;
			sourceTree = BUILT_PRODUCTS_DIR;
		};
/* End PBXReferenceProxy section */

/* Begin PBXResourcesBuildPhase section */
=======
/* Begin PBXResourcesBuildPhase section */
		D147E62625CE242C001CFB5D /* Resources */ = {
			isa = PBXResourcesBuildPhase;
			buildActionMask = 2147483647;
			files = (
				D147E68A25CE2480001CFB5D /* UnauthorizedError.json in Resources */,
				D147E66725CE2473001CFB5D /* ListMessagesResponse.json in Resources */,
				D147E66025CE2470001CFB5D /* ListParticipantsResponse.json in Resources */,
				D147E65925CE246E001CFB5D /* AddParticipantResponse.json in Resources */,
				D147E65225CE246B001CFB5D /* ListReadReceiptResponse.json in Resources */,
				D147E67525CE2478001CFB5D /* NoContent.json in Resources */,
				D147E66E25CE2476001CFB5D /* GetMessageResponse.json in Resources */,
				D147E69125CE2482001CFB5D /* GetThreadResponse.json in Resources */,
				D147E68325CE247D001CFB5D /* ListThreadsResponse.json in Resources */,
				D147E67C25CE247B001CFB5D /* SendMessageResponse.json in Resources */,
				D147E69825CE2485001CFB5D /* CreateThreadResponse.json in Resources */,
			);
			runOnlyForDeploymentPostprocessing = 0;
		};
>>>>>>> 41039cc1
		D1B7EAEB257F02FC004F384A /* Resources */ = {
			isa = PBXResourcesBuildPhase;
			buildActionMask = 2147483647;
			files = (
				D1CD93CC258D6E9E00409613 /* deleteThread.json in Resources */,
				D1CD93EC258D6F1300409613 /* updateTopic.json in Resources */,
<<<<<<< HEAD
				0ECA8CF12582A633006760F7 /* ListThreadsResponse.json in Resources */,
				D1CD93C4258D6E7300409613 /* createThread.json in Resources */,
				D1CD93D8258D6ECD00409613 /* removeParticipant.json in Resources */,
				D1CD93DC258D6EDA00409613 /* sendMessage.json in Resources */,
				0ECA8CEB2582A52D006760F7 /* UnauthorizedError.json in Resources */,
				0ECA8D2F25889619006760F7 /* ListReadReceiptResponse.json in Resources */,
				0ECA8D1725888667006760F7 /* GetMessageResponse.json in Resources */,
				0ECA8D1D258887D3006760F7 /* ListMessagesResponse.json in Resources */,
				D13CE65125BFB6D700415467 /* listReadReceipts.json in Resources */,
				D1BA104625807B0B00CA7130 /* CreateThreadResponse.json in Resources */,
				0ECA8D1025888515006760F7 /* NoContent.json in Resources */,
				D1CD93C8258D6E8F00409613 /* deleteMessage.json in Resources */,
				D10C3BDA25A66D4D00A181E3 /* listThreads.json in Resources */,
				0ECA8CDF258188D0006760F7 /* GetThreadResponse.json in Resources */,
				0ECA8D2325888DD8006760F7 /* ListParticipantsResponse.json in Resources */,
				0ECA8D1125888515006760F7 /* SendMessageResponse.json in Resources */,
				0ECA8D29258892CD006760F7 /* AddParticipantResponse.json in Resources */,
=======
				D1CD93C4258D6E7300409613 /* createThread.json in Resources */,
				D1CD93D8258D6ECD00409613 /* removeParticipant.json in Resources */,
				D1CD93DC258D6EDA00409613 /* sendMessage.json in Resources */,
				D13CE65125BFB6D700415467 /* listReadReceipts.json in Resources */,
				D1CD93C8258D6E8F00409613 /* deleteMessage.json in Resources */,
				D10C3BDA25A66D4D00A181E3 /* listThreads.json in Resources */,
>>>>>>> 41039cc1
				D1CD93D0258D6EAB00409613 /* getThread.json in Resources */,
				D10C3BCE25A63F7800A181E3 /* listParticipants.json in Resources */,
				D1CD93E4258D6EF700409613 /* sendTypingNotification.json in Resources */,
				D1CD93E0258D6EEA00409613 /* sendReadReceipt.json in Resources */,
				D1CD93E8258D6F0600409613 /* updateMessage.json in Resources */,
				D1CD93BE258D6E6200409613 /* addParticipants.json in Resources */,
				D10C3BD425A660AF00A181E3 /* listMessages.json in Resources */,
			);
			runOnlyForDeploymentPostprocessing = 0;
		};
/* End PBXResourcesBuildPhase section */

/* Begin PBXShellScriptBuildPhase section */
		0ADDCFDA258D2AA900BD5E58 /* Format and Lint */ = {
			isa = PBXShellScriptBuildPhase;
			buildActionMask = 2147483647;
			files = (
			);
			inputFileListPaths = (
			);
			inputPaths = (
			);
			name = "Format and Lint";
			outputFileListPaths = (
			);
			outputPaths = (
			);
			runOnlyForDeploymentPostprocessing = 0;
			shellPath = /bin/sh;
			shellScript = "BUILD_PATH=$(pwd)\nROOT_PATH=$(pwd | rev | cut -d'/' -f4- | rev) \n$ROOT_PATH/Scripts/swiftlint.sh $BUILD_PATH\n";
		};
<<<<<<< HEAD
		84BFF6255A4B830B842A21C4 /* [CP] Check Pods Manifest.lock */ = {
=======
		445ADB16537FA45018DDA5D2 /* [CP] Embed Pods Frameworks */ = {
>>>>>>> 41039cc1
			isa = PBXShellScriptBuildPhase;
			buildActionMask = 2147483647;
			files = (
			);
			inputFileListPaths = (
<<<<<<< HEAD
			);
			inputPaths = (
				"${PODS_PODFILE_DIR_PATH}/Podfile.lock",
				"${PODS_ROOT}/Manifest.lock",
			);
			name = "[CP] Check Pods Manifest.lock";
			outputFileListPaths = (
			);
			outputPaths = (
				"$(DERIVED_FILE_DIR)/Pods-AzureCommunicationChatTests-checkManifestLockResult.txt",
			);
			runOnlyForDeploymentPostprocessing = 0;
			shellPath = /bin/sh;
			shellScript = "diff \"${PODS_PODFILE_DIR_PATH}/Podfile.lock\" \"${PODS_ROOT}/Manifest.lock\" > /dev/null\nif [ $? != 0 ] ; then\n    # print error to STDERR\n    echo \"error: The sandbox is not in sync with the Podfile.lock. Run 'pod install' or update your CocoaPods installation.\" >&2\n    exit 1\nfi\n# This output is used by Xcode 'outputs' to avoid re-running this script phase.\necho \"SUCCESS\" > \"${SCRIPT_OUTPUT_FILE_0}\"\n";
			showEnvVarsInLog = 0;
		};
		938D7315F2EBB2924D928980 /* [CP] Check Pods Manifest.lock */ = {
=======
				"${PODS_ROOT}/Target Support Files/Pods-AzureCommunicationChatTests/Pods-AzureCommunicationChatTests-frameworks-${CONFIGURATION}-input-files.xcfilelist",
			);
			name = "[CP] Embed Pods Frameworks";
			outputFileListPaths = (
				"${PODS_ROOT}/Target Support Files/Pods-AzureCommunicationChatTests/Pods-AzureCommunicationChatTests-frameworks-${CONFIGURATION}-output-files.xcfilelist",
			);
			runOnlyForDeploymentPostprocessing = 0;
			shellPath = /bin/sh;
			shellScript = "\"${PODS_ROOT}/Target Support Files/Pods-AzureCommunicationChatTests/Pods-AzureCommunicationChatTests-frameworks.sh\"\n";
			showEnvVarsInLog = 0;
		};
		54BA66082A36E067F3B5A4A1 /* [CP] Check Pods Manifest.lock */ = {
>>>>>>> 41039cc1
			isa = PBXShellScriptBuildPhase;
			buildActionMask = 2147483647;
			files = (
			);
			inputFileListPaths = (
			);
			inputPaths = (
				"${PODS_PODFILE_DIR_PATH}/Podfile.lock",
				"${PODS_ROOT}/Manifest.lock",
			);
			name = "[CP] Check Pods Manifest.lock";
			outputFileListPaths = (
			);
			outputPaths = (
<<<<<<< HEAD
				"$(DERIVED_FILE_DIR)/Pods-AzureCommunicationChat-checkManifestLockResult.txt",
=======
				"$(DERIVED_FILE_DIR)/Pods-AzureCommunicationChatTests-checkManifestLockResult.txt",
>>>>>>> 41039cc1
			);
			runOnlyForDeploymentPostprocessing = 0;
			shellPath = /bin/sh;
			shellScript = "diff \"${PODS_PODFILE_DIR_PATH}/Podfile.lock\" \"${PODS_ROOT}/Manifest.lock\" > /dev/null\nif [ $? != 0 ] ; then\n    # print error to STDERR\n    echo \"error: The sandbox is not in sync with the Podfile.lock. Run 'pod install' or update your CocoaPods installation.\" >&2\n    exit 1\nfi\n# This output is used by Xcode 'outputs' to avoid re-running this script phase.\necho \"SUCCESS\" > \"${SCRIPT_OUTPUT_FILE_0}\"\n";
			showEnvVarsInLog = 0;
		};
<<<<<<< HEAD
		D7C1405C8198AB05945DEE61 /* [CP] Embed Pods Frameworks */ = {
=======
		F533BDB375922B2AE143D56C /* [CP] Check Pods Manifest.lock */ = {
>>>>>>> 41039cc1
			isa = PBXShellScriptBuildPhase;
			buildActionMask = 2147483647;
			files = (
			);
			inputFileListPaths = (
<<<<<<< HEAD
				"${PODS_ROOT}/Target Support Files/Pods-AzureCommunicationChatTests/Pods-AzureCommunicationChatTests-frameworks-${CONFIGURATION}-input-files.xcfilelist",
			);
			name = "[CP] Embed Pods Frameworks";
			outputFileListPaths = (
				"${PODS_ROOT}/Target Support Files/Pods-AzureCommunicationChatTests/Pods-AzureCommunicationChatTests-frameworks-${CONFIGURATION}-output-files.xcfilelist",
			);
			runOnlyForDeploymentPostprocessing = 0;
			shellPath = /bin/sh;
			shellScript = "\"${PODS_ROOT}/Target Support Files/Pods-AzureCommunicationChatTests/Pods-AzureCommunicationChatTests-frameworks.sh\"\n";
=======
			);
			inputPaths = (
				"${PODS_PODFILE_DIR_PATH}/Podfile.lock",
				"${PODS_ROOT}/Manifest.lock",
			);
			name = "[CP] Check Pods Manifest.lock";
			outputFileListPaths = (
			);
			outputPaths = (
				"$(DERIVED_FILE_DIR)/Pods-AzureCommunicationChat-checkManifestLockResult.txt",
			);
			runOnlyForDeploymentPostprocessing = 0;
			shellPath = /bin/sh;
			shellScript = "diff \"${PODS_PODFILE_DIR_PATH}/Podfile.lock\" \"${PODS_ROOT}/Manifest.lock\" > /dev/null\nif [ $? != 0 ] ; then\n    # print error to STDERR\n    echo \"error: The sandbox is not in sync with the Podfile.lock. Run 'pod install' or update your CocoaPods installation.\" >&2\n    exit 1\nfi\n# This output is used by Xcode 'outputs' to avoid re-running this script phase.\necho \"SUCCESS\" > \"${SCRIPT_OUTPUT_FILE_0}\"\n";
>>>>>>> 41039cc1
			showEnvVarsInLog = 0;
		};
/* End PBXShellScriptBuildPhase section */

/* Begin PBXSourcesBuildPhase section */
<<<<<<< HEAD
=======
		D147E62425CE242C001CFB5D /* Sources */ = {
			isa = PBXSourcesBuildPhase;
			buildActionMask = 2147483647;
			files = (
				D147E64025CE244F001CFB5D /* ChatThreadClientUnitTests.swift in Sources */,
				D147E64725CE2459001CFB5D /* TestUtil.swift in Sources */,
				D147E63925CE244A001CFB5D /* ChatClientUnitTests.swift in Sources */,
			);
			runOnlyForDeploymentPostprocessing = 0;
		};
>>>>>>> 41039cc1
		D1B7EAE9257F02FC004F384A /* Sources */ = {
			isa = PBXSourcesBuildPhase;
			buildActionMask = 2147483647;
			files = (
				D1CD93A8258D6BDC00409613 /* ChatThreadClientTests.swift in Sources */,
<<<<<<< HEAD
				0ECA8D09258432DC006760F7 /* ChatThreadClientUnitTests.swift in Sources */,
				D1CD93AD258D6C2500409613 /* RecordingUtil.swift in Sources */,
				D1CD93A2258D6BC700409613 /* ChatClientTests.swift in Sources */,
				0ECA8CD2258181A5006760F7 /* ChatClientUnitTests.swift in Sources */,
=======
				D1CD93AD258D6C2500409613 /* RecordingUtil.swift in Sources */,
				D1CD93A2258D6BC700409613 /* ChatClientTests.swift in Sources */,
>>>>>>> 41039cc1
				D1CD93B3258D6C3D00409613 /* TestUtil.swift in Sources */,
			);
			runOnlyForDeploymentPostprocessing = 0;
		};
		OBJ_120 /* Sources */ = {
			isa = PBXSourcesBuildPhase;
			buildActionMask = 0;
			files = (
				D1565C71256DB74900AF45F8 /* ChatClient.swift in Sources */,
				D1565C74256DB76C00AF45F8 /* ChatThreadClient.swift in Sources */,
				D15E990525B7C80C00E63DB2 /* Chat+CreateChatThreadOptions.swift in Sources */,
				D15E991925B7C80C00E63DB2 /* Enumerations.swift in Sources */,
				D15E990F25B7C80C00E63DB2 /* CommunicationError.swift in Sources */,
				D16C803325BA0AE400C42803 /* Thread.swift in Sources */,
				D16C804725BA406D00C42803 /* CreateThreadResult.swift in Sources */,
				D15E990425B7C80C00E63DB2 /* ChatThreadOperation+UpdateChatThreadOptions.swift in Sources */,
				D15E992225B7C80C00E63DB2 /* SendChatMessageResult.swift in Sources */,
				D15E990A25B7C80C00E63DB2 /* Chat+GetChatThreadOptions.swift in Sources */,
				D15E98FB25B7C80C00E63DB2 /* ChatThreadOperation+AddChatParticipantsOptions.swift in Sources */,
				D15E990725B7C80C00E63DB2 /* ChatThreadOperation+DeleteChatMessageOptions.swift in Sources */,
				D15E992325B7C80C00E63DB2 /* AddChatParticipantsRequest.swift in Sources */,
				D15E990C25B7C80C00E63DB2 /* PatchUtil.swift in Sources */,
				D15E991825B7C80C00E63DB2 /* CommunicationErrorResponse.swift in Sources */,
				D15E991D25B7C80C00E63DB2 /* ChatThread.swift in Sources */,
				D15E991225B7C80C00E63DB2 /* UpdateChatThreadRequest.swift in Sources */,
				D15E991525B7C80C00E63DB2 /* CreateChatThreadErrors.swift in Sources */,
				D15E990225B7C80C00E63DB2 /* ChatThreadOperation+SendChatReadReceiptOptions.swift in Sources */,
				D15E991A25B7C80C00E63DB2 /* AddChatParticipantsResult.swift in Sources */,
				D15E991E25B7C80C00E63DB2 /* UpdateChatMessageRequest.swift in Sources */,
				D15E991625B7C80C00E63DB2 /* ChatMessageReadReceipt.swift in Sources */,
				D15E991725B7C80C00E63DB2 /* CreateChatThreadRequest.swift in Sources */,
				D15E990625B7C80C00E63DB2 /* ChatThreadOperation+SendTypingNotificationOptions.swift in Sources */,
				D16C803F25BA0B5200C42803 /* MessageContent.swift in Sources */,
				D15E98FF25B7C80C00E63DB2 /* Chat+DeleteChatThreadOptions.swift in Sources */,
				D15E990025B7C80C00E63DB2 /* AzureCommunicationChatClientOptions.swift in Sources */,
				D15E990325B7C80C00E63DB2 /* ChatThreadOperation+RemoveChatParticipantOptions.swift in Sources */,
				D15E992425B7C80C00E63DB2 /* ChatParticipant.swift in Sources */,
				D15E991025B7C80C00E63DB2 /* SendChatMessageRequest.swift in Sources */,
				D15E990825B7C80C00E63DB2 /* ChatThreadOperation+ListChatMessagesOptions.swift in Sources */,
				D16C804325BA402100C42803 /* CreateThreadRequest.swift in Sources */,
				D15E98FE25B7C80C00E63DB2 /* Chat+ListChatThreadsOptions.swift in Sources */,
				D15E991C25B7C80C00E63DB2 /* ChatThreadsInfoCollection.swift in Sources */,
				D15E98FA25B7C80C00E63DB2 /* AzureCommunicationChatClient.swift in Sources */,
				D15E98FC25B7C80C00E63DB2 /* ChatThreadOperation+ListChatReadReceiptsOptions.swift in Sources */,
				D15E992125B7C80C00E63DB2 /* ChatThreadInfo.swift in Sources */,
				D15E991425B7C80C00E63DB2 /* ChatMessagesCollection.swift in Sources */,
				D15E990D25B7C80C00E63DB2 /* Chat.swift in Sources */,
				D15E991325B7C80C00E63DB2 /* ChatMessage.swift in Sources */,
				D15E990125B7C80C00E63DB2 /* ChatThreadOperation+SendChatMessageOptions.swift in Sources */,
				D15E98FD25B7C80C00E63DB2 /* ChatThreadOperation+UpdateChatMessageOptions.swift in Sources */,
				D15E991F25B7C80C00E63DB2 /* CreateChatThreadResult.swift in Sources */,
				D15E990B25B7C80C00E63DB2 /* ChatThreadOperation+ListChatParticipantsOptions.swift in Sources */,
				D15E992525B7C80C00E63DB2 /* ChatParticipantsCollection.swift in Sources */,
				D15E992025B7C80C00E63DB2 /* SendReadReceiptRequest.swift in Sources */,
				D15E991125B7C80C00E63DB2 /* ChatMessageContent.swift in Sources */,
				D15E990E25B7C80C00E63DB2 /* AddChatParticipantsErrors.swift in Sources */,
				D15E991B25B7C80C00E63DB2 /* ChatMessageReadReceiptsCollection.swift in Sources */,
				D16C802D25BA0A2400C42803 /* Message.swift in Sources */,
				D16C803725BA0AFE00C42803 /* Participant.swift in Sources */,
				D15E990925B7C80C00E63DB2 /* ChatThreadOperation+GetChatMessageOptions.swift in Sources */,
				D16C803B25BA0B0E00C42803 /* ReadReceipt.swift in Sources */,
				D15E992625B7C80C00E63DB2 /* ChatThreadOperation.swift in Sources */,
			);
			runOnlyForDeploymentPostprocessing = 0;
		};
/* End PBXSourcesBuildPhase section */

/* Begin PBXTargetDependency section */
<<<<<<< HEAD
		D1CD936D258D688D00409613 /* PBXTargetDependency */ = {
			isa = PBXTargetDependency;
			target = "AzureCommunicationChat::AzureCommunicationChat" /* AzureCommunicationChat */;
			targetProxy = D1CD936C258D688D00409613 /* PBXContainerItemProxy */;
		};
		D5DB4A2725C008F3003396EB /* PBXTargetDependency */ = {
			isa = PBXTargetDependency;
			name = AzureCommunicationSignaling;
			targetProxy = D5DB4A2625C008F3003396EB /* PBXContainerItemProxy */;
=======
		D147E62F25CE242C001CFB5D /* PBXTargetDependency */ = {
			isa = PBXTargetDependency;
			target = "AzureCommunicationChat::AzureCommunicationChat" /* AzureCommunicationChat */;
			targetProxy = D147E62E25CE242C001CFB5D /* PBXContainerItemProxy */;
		};
		D1CD936D258D688D00409613 /* PBXTargetDependency */ = {
			isa = PBXTargetDependency;
			target = "AzureCommunicationChat::AzureCommunicationChat" /* AzureCommunicationChat */;
			targetProxy = D1CD936C258D688D00409613 /* PBXContainerItemProxy */;
>>>>>>> 41039cc1
		};
/* End PBXTargetDependency section */

/* Begin XCBuildConfiguration section */
<<<<<<< HEAD
		D1B7EAF3257F02FC004F384A /* Debug */ = {
			isa = XCBuildConfiguration;
			baseConfigurationReference = E0A968ACFFE51A0B7C3E5A44 /* Pods-AzureCommunicationChatTests.debug.xcconfig */;
			buildSettings = {
				ALWAYS_SEARCH_USER_PATHS = NO;
				CLANG_ANALYZER_NONNULL = YES;
				CLANG_ANALYZER_NUMBER_OBJECT_CONVERSION = YES_AGGRESSIVE;
				CLANG_CXX_LANGUAGE_STANDARD = "gnu++14";
				CLANG_CXX_LIBRARY = "libc++";
				CLANG_ENABLE_MODULES = YES;
				CLANG_ENABLE_OBJC_WEAK = YES;
				CLANG_WARN_BLOCK_CAPTURE_AUTORELEASING = YES;
				CLANG_WARN_BOOL_CONVERSION = YES;
				CLANG_WARN_COMMA = YES;
				CLANG_WARN_CONSTANT_CONVERSION = YES;
				CLANG_WARN_DEPRECATED_OBJC_IMPLEMENTATIONS = YES;
				CLANG_WARN_DIRECT_OBJC_ISA_USAGE = YES_ERROR;
				CLANG_WARN_DOCUMENTATION_COMMENTS = YES;
				CLANG_WARN_EMPTY_BODY = YES;
				CLANG_WARN_ENUM_CONVERSION = YES;
				CLANG_WARN_INFINITE_RECURSION = YES;
				CLANG_WARN_INT_CONVERSION = YES;
				CLANG_WARN_NON_LITERAL_NULL_CONVERSION = YES;
				CLANG_WARN_OBJC_IMPLICIT_RETAIN_SELF = YES;
				CLANG_WARN_OBJC_LITERAL_CONVERSION = YES;
				CLANG_WARN_OBJC_ROOT_CLASS = YES_ERROR;
				CLANG_WARN_QUOTED_INCLUDE_IN_FRAMEWORK_HEADER = YES;
				CLANG_WARN_RANGE_LOOP_ANALYSIS = YES;
				CLANG_WARN_STRICT_PROTOTYPES = YES;
				CLANG_WARN_SUSPICIOUS_MOVE = YES;
				CLANG_WARN_UNGUARDED_AVAILABILITY = YES_AGGRESSIVE;
				CLANG_WARN_UNREACHABLE_CODE = YES;
				CLANG_WARN__DUPLICATE_METHOD_MATCH = YES;
				CODE_SIGN_STYLE = Automatic;
				ENABLE_STRICT_OBJC_MSGSEND = YES;
				ENABLE_TESTABILITY = YES;
				GCC_C_LANGUAGE_STANDARD = gnu11;
				GCC_DYNAMIC_NO_PIC = NO;
				GCC_NO_COMMON_BLOCKS = YES;
				GCC_PREPROCESSOR_DEFINITIONS = (
					"DEBUG=1",
					"$(inherited)",
				);
				GCC_WARN_64_TO_32_BIT_CONVERSION = YES;
				GCC_WARN_ABOUT_RETURN_TYPE = YES_ERROR;
				GCC_WARN_UNDECLARED_SELECTOR = YES;
				GCC_WARN_UNINITIALIZED_AUTOS = YES_AGGRESSIVE;
				GCC_WARN_UNUSED_FUNCTION = YES;
				GCC_WARN_UNUSED_VARIABLE = YES;
				INFOPLIST_FILE = Tests/Info.plist;
				LD_RUNPATH_SEARCH_PATHS = (
					"$(inherited)",
					"@executable_path/Frameworks",
					"@loader_path/Frameworks",
				);
				MTL_ENABLE_DEBUG_INFO = INCLUDE_SOURCE;
				MTL_FAST_MATH = YES;
				PRODUCT_BUNDLE_IDENTIFIER = com.azure.communication.AzureCommunicationChatTests;
				PRODUCT_NAME = "$(TARGET_NAME)";
				SDKROOT = iphoneos;
				SWIFT_ACTIVE_COMPILATION_CONDITIONS = DEBUG;
				SWIFT_VERSION = 5.0;
				TARGETED_DEVICE_FAMILY = "1,2";
			};
			name = Debug;
		};
		D1B7EAF4257F02FC004F384A /* Release */ = {
			isa = XCBuildConfiguration;
			baseConfigurationReference = 7D634F406569B60B0C43ADDD /* Pods-AzureCommunicationChatTests.release.xcconfig */;
			buildSettings = {
				ALWAYS_SEARCH_USER_PATHS = NO;
				CLANG_ANALYZER_NONNULL = YES;
				CLANG_ANALYZER_NUMBER_OBJECT_CONVERSION = YES_AGGRESSIVE;
				CLANG_CXX_LANGUAGE_STANDARD = "gnu++14";
				CLANG_CXX_LIBRARY = "libc++";
				CLANG_ENABLE_MODULES = YES;
				CLANG_ENABLE_OBJC_WEAK = YES;
				CLANG_WARN_BLOCK_CAPTURE_AUTORELEASING = YES;
				CLANG_WARN_BOOL_CONVERSION = YES;
				CLANG_WARN_COMMA = YES;
				CLANG_WARN_CONSTANT_CONVERSION = YES;
				CLANG_WARN_DEPRECATED_OBJC_IMPLEMENTATIONS = YES;
				CLANG_WARN_DIRECT_OBJC_ISA_USAGE = YES_ERROR;
				CLANG_WARN_DOCUMENTATION_COMMENTS = YES;
				CLANG_WARN_EMPTY_BODY = YES;
				CLANG_WARN_ENUM_CONVERSION = YES;
				CLANG_WARN_INFINITE_RECURSION = YES;
				CLANG_WARN_INT_CONVERSION = YES;
				CLANG_WARN_NON_LITERAL_NULL_CONVERSION = YES;
				CLANG_WARN_OBJC_IMPLICIT_RETAIN_SELF = YES;
				CLANG_WARN_OBJC_LITERAL_CONVERSION = YES;
				CLANG_WARN_OBJC_ROOT_CLASS = YES_ERROR;
				CLANG_WARN_QUOTED_INCLUDE_IN_FRAMEWORK_HEADER = YES;
				CLANG_WARN_RANGE_LOOP_ANALYSIS = YES;
				CLANG_WARN_STRICT_PROTOTYPES = YES;
				CLANG_WARN_SUSPICIOUS_MOVE = YES;
				CLANG_WARN_UNGUARDED_AVAILABILITY = YES_AGGRESSIVE;
				CLANG_WARN_UNREACHABLE_CODE = YES;
				CLANG_WARN__DUPLICATE_METHOD_MATCH = YES;
				CODE_SIGN_STYLE = Automatic;
				COPY_PHASE_STRIP = NO;
				ENABLE_NS_ASSERTIONS = NO;
				ENABLE_STRICT_OBJC_MSGSEND = YES;
				GCC_C_LANGUAGE_STANDARD = gnu11;
				GCC_NO_COMMON_BLOCKS = YES;
				GCC_WARN_64_TO_32_BIT_CONVERSION = YES;
				GCC_WARN_ABOUT_RETURN_TYPE = YES_ERROR;
				GCC_WARN_UNDECLARED_SELECTOR = YES;
				GCC_WARN_UNINITIALIZED_AUTOS = YES_AGGRESSIVE;
				GCC_WARN_UNUSED_FUNCTION = YES;
				GCC_WARN_UNUSED_VARIABLE = YES;
				INFOPLIST_FILE = Tests/Info.plist;
				LD_RUNPATH_SEARCH_PATHS = (
					"$(inherited)",
					"@executable_path/Frameworks",
					"@loader_path/Frameworks",
				);
				MTL_ENABLE_DEBUG_INFO = NO;
				MTL_FAST_MATH = YES;
				PRODUCT_BUNDLE_IDENTIFIER = com.azure.communication.AzureCommunicationChatTests;
				PRODUCT_NAME = "$(TARGET_NAME)";
				SDKROOT = iphoneos;
				SWIFT_VERSION = 5.0;
				TARGETED_DEVICE_FAMILY = "1,2";
				VALIDATE_PRODUCT = YES;
			};
			name = Release;
		};
		OBJ_118 /* Debug */ = {
=======
		D147E63025CE242C001CFB5D /* Debug */ = {
>>>>>>> 41039cc1
			isa = XCBuildConfiguration;
			baseConfigurationReference = E5A3AEE578B42EB3E1149386 /* Pods-AzureCommunicationChat.debug.xcconfig */;
			buildSettings = {
				ALWAYS_SEARCH_USER_PATHS = NO;
				CLANG_CXX_LANGUAGE_STANDARD = "gnu++14";
				CLANG_CXX_LIBRARY = "libc++";
				CODE_SIGN_STYLE = Automatic;
				ENABLE_TESTABILITY = YES;
				GCC_C_LANGUAGE_STANDARD = gnu11;
				GCC_DYNAMIC_NO_PIC = NO;
				GCC_NO_COMMON_BLOCKS = YES;
				GCC_PREPROCESSOR_DEFINITIONS = (
					"DEBUG=1",
					"$(inherited)",
				);
				INFOPLIST_FILE = Tests/Info.plist;
				IPHONEOS_DEPLOYMENT_TARGET = 14.4;
				LD_RUNPATH_SEARCH_PATHS = (
					"$(inherited)",
					"@executable_path/Frameworks",
					"@loader_path/Frameworks",
				);
				MTL_ENABLE_DEBUG_INFO = INCLUDE_SOURCE;
				MTL_FAST_MATH = YES;
				PRODUCT_BUNDLE_IDENTIFIER = com.azure.communication.AzureCommunicationChatUnitTests;
				PRODUCT_NAME = "$(TARGET_NAME)";
				SWIFT_ACTIVE_COMPILATION_CONDITIONS = DEBUG;
				SWIFT_VERSION = 5.0;
				TARGETED_DEVICE_FAMILY = "1,2";
			};
			name = Debug;
		};
		D147E63125CE242C001CFB5D /* Release */ = {
			isa = XCBuildConfiguration;
			buildSettings = {
				ALWAYS_SEARCH_USER_PATHS = NO;
				CLANG_CXX_LANGUAGE_STANDARD = "gnu++14";
				CLANG_CXX_LIBRARY = "libc++";
				CODE_SIGN_STYLE = Automatic;
				GCC_C_LANGUAGE_STANDARD = gnu11;
				GCC_NO_COMMON_BLOCKS = YES;
				INFOPLIST_FILE = Tests/Info.plist;
				IPHONEOS_DEPLOYMENT_TARGET = 14.4;
				LD_RUNPATH_SEARCH_PATHS = (
					"$(inherited)",
					"@executable_path/Frameworks",
					"@loader_path/Frameworks",
				);
				MTL_ENABLE_DEBUG_INFO = NO;
				MTL_FAST_MATH = YES;
				PRODUCT_BUNDLE_IDENTIFIER = com.azure.communication.AzureCommunicationChatUnitTests;
				PRODUCT_NAME = "$(TARGET_NAME)";
				SWIFT_COMPILATION_MODE = wholemodule;
				SWIFT_OPTIMIZATION_LEVEL = "-O";
				SWIFT_VERSION = 5.0;
				TARGETED_DEVICE_FAMILY = "1,2";
			};
			name = Release;
		};
		D1B7EAF3257F02FC004F384A /* Debug */ = {
			isa = XCBuildConfiguration;
			baseConfigurationReference = 2CB55B558C70B4045A54487D /* Pods-AzureCommunicationChatTests.debug.xcconfig */;
			buildSettings = {
				ALWAYS_EMBED_SWIFT_STANDARD_LIBRARIES = "$(inherited)";
				CLANG_ENABLE_MODULES = YES;
				CLANG_WARN_QUOTED_INCLUDE_IN_FRAMEWORK_HEADER = "$(inherited)";
				INFOPLIST_FILE = "$(SRCROOT)/Tests/Info.plist";
				LD_RUNPATH_SEARCH_PATHS = (
					"$(inherited)",
					"@executable_path/Frameworks",
					"@loader_path/Frameworks",
				);
				PRODUCT_BUNDLE_IDENTIFIER = com.azure.communication.AzureCommunicationChatTests;
				PRODUCT_NAME = "$(TARGET_NAME)";
				SWIFT_OPTIMIZATION_LEVEL = "-Onone";
				SWIFT_VERSION = 5.0;
				TARGETED_DEVICE_FAMILY = "1,2";
			};
			name = Debug;
		};
		D1B7EAF4257F02FC004F384A /* Release */ = {
			isa = XCBuildConfiguration;
			baseConfigurationReference = 8E5206D2E09378DA0F9FD0E4 /* Pods-AzureCommunicationChatTests.release.xcconfig */;
			buildSettings = {
				ALWAYS_EMBED_SWIFT_STANDARD_LIBRARIES = "$(inherited)";
				CLANG_ENABLE_MODULES = YES;
				CLANG_WARN_QUOTED_INCLUDE_IN_FRAMEWORK_HEADER = "$(inherited)";
				INFOPLIST_FILE = "$(SRCROOT)/Tests/Info.plist";
				LD_RUNPATH_SEARCH_PATHS = (
					"$(inherited)",
					"@executable_path/Frameworks",
					"@loader_path/Frameworks",
				);
				PRODUCT_BUNDLE_IDENTIFIER = com.azure.communication.AzureCommunicationChatTests;
				PRODUCT_NAME = "$(TARGET_NAME)";
				SWIFT_VERSION = 5.0;
				TARGETED_DEVICE_FAMILY = "1,2";
			};
			name = Release;
		};
		OBJ_118 /* Debug */ = {
			isa = XCBuildConfiguration;
			baseConfigurationReference = 9FE998BEC9685C476F2AFD1C /* Pods-AzureCommunicationChat.debug.xcconfig */;
			buildSettings = {
				APPLICATION_EXTENSION_API_ONLY = NO;
				BUILD_LIBRARY_FOR_DISTRIBUTION = YES;
				CLANG_ENABLE_MODULES = YES;
				DEFINES_MODULE = YES;
				DYLIB_COMPATIBILITY_VERSION = 1;
				DYLIB_CURRENT_VERSION = 1;
<<<<<<< HEAD
				ENABLE_TESTABILITY = YES;
				FRAMEWORK_SEARCH_PATHS = "";
				HEADER_SEARCH_PATHS = "$(inherited)";
				INFOPLIST_FILE = AzureCommunicationChat.xcodeproj/AzureCommunicationChat_Info.plist;
				IPHONEOS_DEPLOYMENT_TARGET = "";
=======
				DYLIB_INSTALL_NAME_BASE = "@rpath";
				INSTALL_PATH = "$(LOCAL_LIBRARY_DIR)/Frameworks";
				IPHONEOS_DEPLOYMENT_TARGET = 12.0;
>>>>>>> 41039cc1
				LD_RUNPATH_SEARCH_PATHS = (
					"$(inherited)",
					"@executable_path/Frameworks",
					"@loader_path/Frameworks",
				);
<<<<<<< HEAD
				MACOSX_DEPLOYMENT_TARGET = "";
				MARKETING_VERSION = "1.0.0-beta.5";
				OTHER_CFLAGS = "$(inherited)";
				OTHER_LDFLAGS = "$(inherited)";
				OTHER_SWIFT_FLAGS = "$(inherited)";
				PLIST_FILE_OUTPUT_FORMAT = binary;
=======
				NEW_SETTING = "";
>>>>>>> 41039cc1
				PRODUCT_BUNDLE_IDENTIFIER = com.azure.communication.AzureCommunicationChat;
				PRODUCT_NAME = "$(TARGET_NAME:c99extidentifier)";
				SDKROOT = iphoneos;
				SKIP_INSTALL = YES;
<<<<<<< HEAD
				STRINGS_FILE_OUTPUT_ENCODING = binary;
				SWIFT_ACTIVE_COMPILATION_CONDITIONS = "$(inherited)";
				SWIFT_VERSION = 5.0;
				TARGET_NAME = AzureCommunicationChat;
				TVOS_DEPLOYMENT_TARGET = "";
				USE_HEADERMAP = YES;
				WATCHOS_DEPLOYMENT_TARGET = "";
=======
				SWIFT_OPTIMIZATION_LEVEL = "-Onone";
				SWIFT_VERSION = 5.0;
				TARGETED_DEVICE_FAMILY = "1,2";
>>>>>>> 41039cc1
			};
			name = Debug;
		};
		OBJ_119 /* Release */ = {
			isa = XCBuildConfiguration;
<<<<<<< HEAD
			baseConfigurationReference = 7A58867D69CCC73DB8C8CCDC /* Pods-AzureCommunicationChat.release.xcconfig */;
=======
			baseConfigurationReference = 04B336EEF1E42CCE389E4935 /* Pods-AzureCommunicationChat.release.xcconfig */;
>>>>>>> 41039cc1
			buildSettings = {
				APPLICATION_EXTENSION_API_ONLY = NO;
				BUILD_LIBRARY_FOR_DISTRIBUTION = YES;
				CLANG_ENABLE_MODULES = YES;
				DEFINES_MODULE = YES;
				DYLIB_COMPATIBILITY_VERSION = 1;
				DYLIB_CURRENT_VERSION = 1;
<<<<<<< HEAD
				ENABLE_TESTABILITY = YES;
				FRAMEWORK_SEARCH_PATHS = "";
				HEADER_SEARCH_PATHS = "$(inherited)";
				INFOPLIST_FILE = AzureCommunicationChat.xcodeproj/AzureCommunicationChat_Info.plist;
				IPHONEOS_DEPLOYMENT_TARGET = "";
=======
				DYLIB_INSTALL_NAME_BASE = "@rpath";
				INSTALL_PATH = "$(LOCAL_LIBRARY_DIR)/Frameworks";
				IPHONEOS_DEPLOYMENT_TARGET = 12.0;
>>>>>>> 41039cc1
				LD_RUNPATH_SEARCH_PATHS = (
					"$(inherited)",
					"@executable_path/Frameworks",
					"@loader_path/Frameworks",
				);
<<<<<<< HEAD
				MACOSX_DEPLOYMENT_TARGET = "";
				MARKETING_VERSION = "1.0.0-beta.5";
				OTHER_CFLAGS = "$(inherited)";
				OTHER_LDFLAGS = "$(inherited)";
				OTHER_SWIFT_FLAGS = "$(inherited)";
				PLIST_FILE_OUTPUT_FORMAT = binary;
=======
				NEW_SETTING = "";
>>>>>>> 41039cc1
				PRODUCT_BUNDLE_IDENTIFIER = com.azure.communication.AzureCommunicationChat;
				PRODUCT_NAME = "$(TARGET_NAME:c99extidentifier)";
				SDKROOT = iphoneos;
				SKIP_INSTALL = YES;
<<<<<<< HEAD
				STRINGS_FILE_OUTPUT_ENCODING = binary;
				SWIFT_ACTIVE_COMPILATION_CONDITIONS = "$(inherited)";
				SWIFT_VERSION = 5.0;
				TARGET_NAME = AzureCommunicationChat;
				TVOS_DEPLOYMENT_TARGET = "";
				USE_HEADERMAP = YES;
				WATCHOS_DEPLOYMENT_TARGET = "";
=======
				SWIFT_VERSION = 5.0;
				TARGETED_DEVICE_FAMILY = "1,2";
>>>>>>> 41039cc1
			};
			name = Release;
		};
		OBJ_3 /* Debug */ = {
			isa = XCBuildConfiguration;
			buildSettings = {
				CLANG_ANALYZER_NONNULL = YES;
				CLANG_ANALYZER_NUMBER_OBJECT_CONVERSION = YES_AGGRESSIVE;
				CLANG_ENABLE_MODULES = YES;
				CLANG_ENABLE_OBJC_ARC = YES;
				CLANG_ENABLE_OBJC_WEAK = YES;
				CLANG_WARN_BLOCK_CAPTURE_AUTORELEASING = YES;
				CLANG_WARN_BOOL_CONVERSION = YES;
				CLANG_WARN_COMMA = YES;
				CLANG_WARN_CONSTANT_CONVERSION = YES;
				CLANG_WARN_DEPRECATED_OBJC_IMPLEMENTATIONS = YES;
				CLANG_WARN_DIRECT_OBJC_ISA_USAGE = YES_ERROR;
				CLANG_WARN_DOCUMENTATION_COMMENTS = YES;
				CLANG_WARN_EMPTY_BODY = YES;
				CLANG_WARN_ENUM_CONVERSION = YES;
				CLANG_WARN_INFINITE_RECURSION = YES;
				CLANG_WARN_INT_CONVERSION = YES;
				CLANG_WARN_NON_LITERAL_NULL_CONVERSION = YES;
				CLANG_WARN_OBJC_IMPLICIT_RETAIN_SELF = YES;
				CLANG_WARN_OBJC_LITERAL_CONVERSION = YES;
				CLANG_WARN_OBJC_ROOT_CLASS = YES_ERROR;
				CLANG_WARN_QUOTED_INCLUDE_IN_FRAMEWORK_HEADER = YES;
				CLANG_WARN_RANGE_LOOP_ANALYSIS = YES;
				CLANG_WARN_STRICT_PROTOTYPES = YES;
				CLANG_WARN_SUSPICIOUS_MOVE = YES;
				CLANG_WARN_UNGUARDED_AVAILABILITY = YES_AGGRESSIVE;
				CLANG_WARN_UNREACHABLE_CODE = YES;
				CLANG_WARN__DUPLICATE_METHOD_MATCH = YES;
				COMBINE_HIDPI_IMAGES = YES;
				COPY_PHASE_STRIP = NO;
				CURRENT_PROJECT_VERSION = 1;
				DEBUG_INFORMATION_FORMAT = dwarf;
				DYLIB_INSTALL_NAME_BASE = "@rpath";
				ENABLE_NS_ASSERTIONS = YES;
				ENABLE_STRICT_OBJC_MSGSEND = YES;
				GCC_OPTIMIZATION_LEVEL = 0;
				GCC_PREPROCESSOR_DEFINITIONS = (
					"$(inherited)",
					"SWIFT_PACKAGE=1",
					"DEBUG=1",
				);
<<<<<<< HEAD
				IPHONEOS_DEPLOYMENT_TARGET = "";
				MACOSX_DEPLOYMENT_TARGET = "";
=======
				GCC_WARN_64_TO_32_BIT_CONVERSION = YES;
				GCC_WARN_ABOUT_RETURN_TYPE = YES_ERROR;
				GCC_WARN_UNDECLARED_SELECTOR = YES;
				GCC_WARN_UNINITIALIZED_AUTOS = YES_AGGRESSIVE;
				GCC_WARN_UNUSED_FUNCTION = YES;
				GCC_WARN_UNUSED_VARIABLE = YES;
				IPHONEOS_DEPLOYMENT_TARGET = 12.0;
>>>>>>> 41039cc1
				ONLY_ACTIVE_ARCH = YES;
				OTHER_SWIFT_FLAGS = "$(inherited) -DXcode";
				PRODUCT_NAME = "$(TARGET_NAME)";
				SDKROOT = iphoneos;
<<<<<<< HEAD
				SUPPORTED_PLATFORMS = "iphonesimulator iphoneos";
=======
				SUPPORTED_PLATFORMS = "macosx iphoneos iphonesimulator appletvos appletvsimulator watchos watchsimulator";
>>>>>>> 41039cc1
				SWIFT_ACTIVE_COMPILATION_CONDITIONS = "$(inherited) SWIFT_PACKAGE DEBUG";
				SWIFT_OPTIMIZATION_LEVEL = "-Onone";
				SWIFT_VERSION = 5.0;
				USE_HEADERMAP = NO;
				VERSIONING_SYSTEM = "apple-generic";
			};
			name = Debug;
		};
		OBJ_4 /* Release */ = {
			isa = XCBuildConfiguration;
			buildSettings = {
				CLANG_ANALYZER_NONNULL = YES;
				CLANG_ANALYZER_NUMBER_OBJECT_CONVERSION = YES_AGGRESSIVE;
				CLANG_ENABLE_MODULES = YES;
				CLANG_ENABLE_OBJC_ARC = YES;
				CLANG_ENABLE_OBJC_WEAK = YES;
				CLANG_WARN_BLOCK_CAPTURE_AUTORELEASING = YES;
				CLANG_WARN_BOOL_CONVERSION = YES;
				CLANG_WARN_COMMA = YES;
				CLANG_WARN_CONSTANT_CONVERSION = YES;
				CLANG_WARN_DEPRECATED_OBJC_IMPLEMENTATIONS = YES;
				CLANG_WARN_DIRECT_OBJC_ISA_USAGE = YES_ERROR;
				CLANG_WARN_DOCUMENTATION_COMMENTS = YES;
				CLANG_WARN_EMPTY_BODY = YES;
				CLANG_WARN_ENUM_CONVERSION = YES;
				CLANG_WARN_INFINITE_RECURSION = YES;
				CLANG_WARN_INT_CONVERSION = YES;
				CLANG_WARN_NON_LITERAL_NULL_CONVERSION = YES;
				CLANG_WARN_OBJC_IMPLICIT_RETAIN_SELF = YES;
				CLANG_WARN_OBJC_LITERAL_CONVERSION = YES;
				CLANG_WARN_OBJC_ROOT_CLASS = YES_ERROR;
				CLANG_WARN_QUOTED_INCLUDE_IN_FRAMEWORK_HEADER = YES;
				CLANG_WARN_RANGE_LOOP_ANALYSIS = YES;
				CLANG_WARN_STRICT_PROTOTYPES = YES;
				CLANG_WARN_SUSPICIOUS_MOVE = YES;
				CLANG_WARN_UNGUARDED_AVAILABILITY = YES_AGGRESSIVE;
				CLANG_WARN_UNREACHABLE_CODE = YES;
				CLANG_WARN__DUPLICATE_METHOD_MATCH = YES;
				COMBINE_HIDPI_IMAGES = YES;
				COPY_PHASE_STRIP = NO;
				CURRENT_PROJECT_VERSION = 1;
				DEBUG_INFORMATION_FORMAT = "dwarf-with-dsym";
				DYLIB_INSTALL_NAME_BASE = "@rpath";
				ENABLE_NS_ASSERTIONS = NO;
				ENABLE_STRICT_OBJC_MSGSEND = YES;
				GCC_OPTIMIZATION_LEVEL = s;
				GCC_PREPROCESSOR_DEFINITIONS = (
					"$(inherited)",
					"SWIFT_PACKAGE=1",
				);
<<<<<<< HEAD
				IPHONEOS_DEPLOYMENT_TARGET = "";
				MACOSX_DEPLOYMENT_TARGET = "";
				OTHER_SWIFT_FLAGS = "$(inherited) -DXcode";
				PRODUCT_NAME = "$(TARGET_NAME)";
				SDKROOT = iphoneos;
				SUPPORTED_PLATFORMS = "iphonesimulator iphoneos";
				SWIFT_ACTIVE_COMPILATION_CONDITIONS = "$(inherited) SWIFT_PACKAGE";
				SWIFT_COMPILATION_MODE = wholemodule;
				SWIFT_OPTIMIZATION_LEVEL = "-O";
=======
				GCC_WARN_64_TO_32_BIT_CONVERSION = YES;
				GCC_WARN_ABOUT_RETURN_TYPE = YES_ERROR;
				GCC_WARN_UNDECLARED_SELECTOR = YES;
				GCC_WARN_UNINITIALIZED_AUTOS = YES_AGGRESSIVE;
				GCC_WARN_UNUSED_FUNCTION = YES;
				GCC_WARN_UNUSED_VARIABLE = YES;
				IPHONEOS_DEPLOYMENT_TARGET = 12.0;
				OTHER_SWIFT_FLAGS = "$(inherited) -DXcode";
				PRODUCT_NAME = "$(TARGET_NAME)";
				SDKROOT = iphoneos;
				SUPPORTED_PLATFORMS = "macosx iphoneos iphonesimulator appletvos appletvsimulator watchos watchsimulator";
				SWIFT_ACTIVE_COMPILATION_CONDITIONS = "$(inherited) SWIFT_PACKAGE";
				SWIFT_OPTIMIZATION_LEVEL = "-Owholemodule";
				SWIFT_VERSION = 5.0;
>>>>>>> 41039cc1
				USE_HEADERMAP = NO;
				VALIDATE_PRODUCT = YES;
				VERSIONING_SYSTEM = "apple-generic";
			};
			name = Release;
		};
/* End XCBuildConfiguration section */

/* Begin XCConfigurationList section */
<<<<<<< HEAD
=======
		D147E63225CE242C001CFB5D /* Build configuration list for PBXNativeTarget "AzureCommunicationChatUnitTests" */ = {
			isa = XCConfigurationList;
			buildConfigurations = (
				D147E63025CE242C001CFB5D /* Debug */,
				D147E63125CE242C001CFB5D /* Release */,
			);
			defaultConfigurationIsVisible = 0;
			defaultConfigurationName = Release;
		};
>>>>>>> 41039cc1
		D1B7EAF2257F02FC004F384A /* Build configuration list for PBXNativeTarget "AzureCommunicationChatTests" */ = {
			isa = XCConfigurationList;
			buildConfigurations = (
				D1B7EAF3257F02FC004F384A /* Debug */,
				D1B7EAF4257F02FC004F384A /* Release */,
			);
			defaultConfigurationIsVisible = 0;
			defaultConfigurationName = Release;
		};
		OBJ_117 /* Build configuration list for PBXNativeTarget "AzureCommunicationChat" */ = {
			isa = XCConfigurationList;
			buildConfigurations = (
				OBJ_118 /* Debug */,
				OBJ_119 /* Release */,
			);
			defaultConfigurationIsVisible = 0;
			defaultConfigurationName = Release;
		};
		OBJ_2 /* Build configuration list for PBXProject "AzureCommunicationChat" */ = {
			isa = XCConfigurationList;
			buildConfigurations = (
				OBJ_3 /* Debug */,
				OBJ_4 /* Release */,
			);
			defaultConfigurationIsVisible = 0;
			defaultConfigurationName = Release;
		};
/* End XCConfigurationList section */

/* Begin XCRemoteSwiftPackageReference section */
		D1BA104B25807B7500CA7130 /* XCRemoteSwiftPackageReference "OHHTTPStubs" */ = {
			isa = XCRemoteSwiftPackageReference;
			repositoryURL = "https://github.com/AliSoftware/OHHTTPStubs.git";
			requirement = {
				kind = upToNextMajorVersion;
				minimumVersion = 9.1.0;
			};
		};
/* End XCRemoteSwiftPackageReference section */

/* Begin XCSwiftPackageProductDependency section */
<<<<<<< HEAD
=======
		D193C45A25CE258F006F769C /* OHHTTPStubsSwift */ = {
			isa = XCSwiftPackageProductDependency;
			package = D1BA104B25807B7500CA7130 /* XCRemoteSwiftPackageReference "OHHTTPStubs" */;
			productName = OHHTTPStubsSwift;
		};
>>>>>>> 41039cc1
		D1BA104C25807B7500CA7130 /* OHHTTPStubsSwift */ = {
			isa = XCSwiftPackageProductDependency;
			package = D1BA104B25807B7500CA7130 /* XCRemoteSwiftPackageReference "OHHTTPStubs" */;
			productName = OHHTTPStubsSwift;
		};
/* End XCSwiftPackageProductDependency section */
	};
	rootObject = OBJ_1 /* Project object */;
}<|MERGE_RESOLUTION|>--- conflicted
+++ resolved
@@ -7,24 +7,8 @@
 	objects = {
 
 /* Begin PBXBuildFile section */
-<<<<<<< HEAD
-		0ECA8CD2258181A5006760F7 /* ChatClientUnitTests.swift in Sources */ = {isa = PBXBuildFile; fileRef = 0ECA8CD1258181A5006760F7 /* ChatClientUnitTests.swift */; };
-		0ECA8CDF258188D0006760F7 /* GetThreadResponse.json in Resources */ = {isa = PBXBuildFile; fileRef = 0ECA8CDE258188D0006760F7 /* GetThreadResponse.json */; };
-		0ECA8CEB2582A52D006760F7 /* UnauthorizedError.json in Resources */ = {isa = PBXBuildFile; fileRef = 0ECA8CEA2582A52D006760F7 /* UnauthorizedError.json */; };
-		0ECA8CF12582A633006760F7 /* ListThreadsResponse.json in Resources */ = {isa = PBXBuildFile; fileRef = 0ECA8CF02582A633006760F7 /* ListThreadsResponse.json */; };
-		0ECA8D09258432DC006760F7 /* ChatThreadClientUnitTests.swift in Sources */ = {isa = PBXBuildFile; fileRef = 0ECA8D08258432DC006760F7 /* ChatThreadClientUnitTests.swift */; };
-		0ECA8D1025888515006760F7 /* NoContent.json in Resources */ = {isa = PBXBuildFile; fileRef = 0ECA8D0E25888515006760F7 /* NoContent.json */; };
-		0ECA8D1125888515006760F7 /* SendMessageResponse.json in Resources */ = {isa = PBXBuildFile; fileRef = 0ECA8D0F25888515006760F7 /* SendMessageResponse.json */; };
-		0ECA8D1725888667006760F7 /* GetMessageResponse.json in Resources */ = {isa = PBXBuildFile; fileRef = 0ECA8D1625888667006760F7 /* GetMessageResponse.json */; };
-		0ECA8D1D258887D3006760F7 /* ListMessagesResponse.json in Resources */ = {isa = PBXBuildFile; fileRef = 0ECA8D1C258887D3006760F7 /* ListMessagesResponse.json */; };
-		0ECA8D2325888DD8006760F7 /* ListParticipantsResponse.json in Resources */ = {isa = PBXBuildFile; fileRef = 0ECA8D2225888DD8006760F7 /* ListParticipantsResponse.json */; };
-		0ECA8D29258892CD006760F7 /* AddParticipantResponse.json in Resources */ = {isa = PBXBuildFile; fileRef = 0ECA8D28258892CD006760F7 /* AddParticipantResponse.json */; };
-		0ECA8D2F25889619006760F7 /* ListReadReceiptResponse.json in Resources */ = {isa = PBXBuildFile; fileRef = 0ECA8D2E25889619006760F7 /* ListReadReceiptResponse.json */; };
-		440B03AB5EA877E50691B895 /* Pods_AzureCommunicationChat.framework in Frameworks */ = {isa = PBXBuildFile; fileRef = F9EEAC9E21EB9FBF3A30DECE /* Pods_AzureCommunicationChat.framework */; };
-		77D44E5B916660442446B6F2 /* Pods_AzureCommunicationChatTests.framework in Frameworks */ = {isa = PBXBuildFile; fileRef = 132330C7A7C2A735957A74B0 /* Pods_AzureCommunicationChatTests.framework */; };
-=======
+		16A9EBCDDC7477391B0B7759 /* Pods_AzureCommunicationChatUnitTests.framework in Frameworks */ = {isa = PBXBuildFile; fileRef = 960B6AABB8219D5E0141DB7F /* Pods_AzureCommunicationChatUnitTests.framework */; };
 		9766BE9261FCB48436FA6682 /* Pods_AzureCommunicationChatTests.framework in Frameworks */ = {isa = PBXBuildFile; fileRef = F1FE3013E797A134E8A6C3B5 /* Pods_AzureCommunicationChatTests.framework */; };
->>>>>>> 41039cc1
 		D10C3BCE25A63F7800A181E3 /* listParticipants.json in Resources */ = {isa = PBXBuildFile; fileRef = D10C3BCD25A63F7800A181E3 /* listParticipants.json */; };
 		D10C3BD425A660AF00A181E3 /* listMessages.json in Resources */ = {isa = PBXBuildFile; fileRef = D10C3BD325A660AF00A181E3 /* listMessages.json */; };
 		D10C3BDA25A66D4D00A181E3 /* listThreads.json in Resources */ = {isa = PBXBuildFile; fileRef = D10C3BD925A66D4D00A181E3 /* listThreads.json */; };
@@ -32,8 +16,6 @@
 		D110F50A258D604B001FA3CD /* AzureCore.framework in Frameworks */ = {isa = PBXBuildFile; fileRef = D110F509258D604B001FA3CD /* AzureCore.framework */; };
 		D110F50C258D6053001FA3CD /* Pods_AzureCommunicationChat.framework in Frameworks */ = {isa = PBXBuildFile; fileRef = D110F50B258D6053001FA3CD /* Pods_AzureCommunicationChat.framework */; };
 		D13CE65125BFB6D700415467 /* listReadReceipts.json in Resources */ = {isa = PBXBuildFile; fileRef = D13CE64E25BFB69100415467 /* listReadReceipts.json */; };
-<<<<<<< HEAD
-=======
 		D147E62D25CE242C001CFB5D /* AzureCommunicationChat.framework in Frameworks */ = {isa = PBXBuildFile; fileRef = "AzureCommunicationChat::AzureCommunicationChat::Product" /* AzureCommunicationChat.framework */; };
 		D147E63925CE244A001CFB5D /* ChatClientUnitTests.swift in Sources */ = {isa = PBXBuildFile; fileRef = 0ECA8CD1258181A5006760F7 /* ChatClientUnitTests.swift */; };
 		D147E64025CE244F001CFB5D /* ChatThreadClientUnitTests.swift in Sources */ = {isa = PBXBuildFile; fileRef = 0ECA8D08258432DC006760F7 /* ChatThreadClientUnitTests.swift */; };
@@ -49,7 +31,6 @@
 		D147E68A25CE2480001CFB5D /* UnauthorizedError.json in Resources */ = {isa = PBXBuildFile; fileRef = 0ECA8CEA2582A52D006760F7 /* UnauthorizedError.json */; };
 		D147E69125CE2482001CFB5D /* GetThreadResponse.json in Resources */ = {isa = PBXBuildFile; fileRef = 0ECA8CDE258188D0006760F7 /* GetThreadResponse.json */; };
 		D147E69825CE2485001CFB5D /* CreateThreadResponse.json in Resources */ = {isa = PBXBuildFile; fileRef = D1BA104525807B0B00CA7130 /* CreateThreadResponse.json */; };
->>>>>>> 41039cc1
 		D1565C71256DB74900AF45F8 /* ChatClient.swift in Sources */ = {isa = PBXBuildFile; fileRef = D1565C70256DB74900AF45F8 /* ChatClient.swift */; };
 		D1565C74256DB76C00AF45F8 /* ChatThreadClient.swift in Sources */ = {isa = PBXBuildFile; fileRef = D1565C73256DB76C00AF45F8 /* ChatThreadClient.swift */; };
 		D15E98FA25B7C80C00E63DB2 /* AzureCommunicationChatClient.swift in Sources */ = {isa = PBXBuildFile; fileRef = D15E98CA25B7C80C00E63DB2 /* AzureCommunicationChatClient.swift */; };
@@ -104,13 +85,8 @@
 		D16C803F25BA0B5200C42803 /* MessageContent.swift in Sources */ = {isa = PBXBuildFile; fileRef = D16C803E25BA0B5200C42803 /* MessageContent.swift */; };
 		D16C804325BA402100C42803 /* CreateThreadRequest.swift in Sources */ = {isa = PBXBuildFile; fileRef = D16C804225BA402100C42803 /* CreateThreadRequest.swift */; };
 		D16C804725BA406D00C42803 /* CreateThreadResult.swift in Sources */ = {isa = PBXBuildFile; fileRef = D16C804625BA406D00C42803 /* CreateThreadResult.swift */; };
-<<<<<<< HEAD
-		D1B7EB06257F0D20004F384A /* AzureCommunicationChat.framework in Frameworks */ = {isa = PBXBuildFile; fileRef = "AzureCommunicationChat::AzureCommunicationChat::Product" /* AzureCommunicationChat.framework */; };
-		D1BA104625807B0B00CA7130 /* CreateThreadResponse.json in Resources */ = {isa = PBXBuildFile; fileRef = D1BA104525807B0B00CA7130 /* CreateThreadResponse.json */; };
-=======
 		D193C45B25CE258F006F769C /* OHHTTPStubsSwift in Frameworks */ = {isa = PBXBuildFile; productRef = D193C45A25CE258F006F769C /* OHHTTPStubsSwift */; };
 		D1B7EB06257F0D20004F384A /* AzureCommunicationChat.framework in Frameworks */ = {isa = PBXBuildFile; fileRef = "AzureCommunicationChat::AzureCommunicationChat::Product" /* AzureCommunicationChat.framework */; };
->>>>>>> 41039cc1
 		D1BA104D25807B7500CA7130 /* OHHTTPStubsSwift in Frameworks */ = {isa = PBXBuildFile; productRef = D1BA104C25807B7500CA7130 /* OHHTTPStubsSwift */; };
 		D1CD93A2258D6BC700409613 /* ChatClientTests.swift in Sources */ = {isa = PBXBuildFile; fileRef = D1CD93A1258D6BC700409613 /* ChatClientTests.swift */; };
 		D1CD93A8258D6BDC00409613 /* ChatThreadClientTests.swift in Sources */ = {isa = PBXBuildFile; fileRef = D1CD93A7258D6BDC00409613 /* ChatThreadClientTests.swift */; };
@@ -130,47 +106,24 @@
 /* End PBXBuildFile section */
 
 /* Begin PBXContainerItemProxy section */
-<<<<<<< HEAD
-		D1CD936C258D688D00409613 /* PBXContainerItemProxy */ = {
-=======
 		D147E62E25CE242C001CFB5D /* PBXContainerItemProxy */ = {
->>>>>>> 41039cc1
 			isa = PBXContainerItemProxy;
 			containerPortal = OBJ_1 /* Project object */;
 			proxyType = 1;
 			remoteGlobalIDString = "AzureCommunicationChat::AzureCommunicationChat";
 			remoteInfo = AzureCommunicationChat;
 		};
-<<<<<<< HEAD
-		D5DB49D725C0067A003396EB /* PBXContainerItemProxy */ = {
-			isa = PBXContainerItemProxy;
-			containerPortal = D5DB49D325C0067A003396EB /* AzureCommunicationSignaling.xcodeproj */;
-			proxyType = 2;
-			remoteGlobalIDString = D5F08A20259C68C000EAB8F9;
-			remoteInfo = AzureCommunicationSignaling;
-		};
-		D5DB4A2625C008F3003396EB /* PBXContainerItemProxy */ = {
-			isa = PBXContainerItemProxy;
-			containerPortal = D5DB49D325C0067A003396EB /* AzureCommunicationSignaling.xcodeproj */;
-			proxyType = 1;
-			remoteGlobalIDString = D5F08A1F259C68C000EAB8F9;
-			remoteInfo = AzureCommunicationSignaling;
-=======
 		D1CD936C258D688D00409613 /* PBXContainerItemProxy */ = {
 			isa = PBXContainerItemProxy;
 			containerPortal = OBJ_1 /* Project object */;
 			proxyType = 1;
 			remoteGlobalIDString = "AzureCommunicationChat::AzureCommunicationChat";
 			remoteInfo = AzureCommunicationChat;
->>>>>>> 41039cc1
 		};
 /* End PBXContainerItemProxy section */
 
 /* Begin PBXFileReference section */
-<<<<<<< HEAD
-=======
 		04B336EEF1E42CCE389E4935 /* Pods-AzureCommunicationChat.release.xcconfig */ = {isa = PBXFileReference; includeInIndex = 1; lastKnownFileType = text.xcconfig; name = "Pods-AzureCommunicationChat.release.xcconfig"; path = "Target Support Files/Pods-AzureCommunicationChat/Pods-AzureCommunicationChat.release.xcconfig"; sourceTree = "<group>"; };
->>>>>>> 41039cc1
 		0ECA8CD1258181A5006760F7 /* ChatClientUnitTests.swift */ = {isa = PBXFileReference; fileEncoding = 4; lastKnownFileType = sourcecode.swift; path = ChatClientUnitTests.swift; sourceTree = "<group>"; };
 		0ECA8CDE258188D0006760F7 /* GetThreadResponse.json */ = {isa = PBXFileReference; fileEncoding = 4; lastKnownFileType = text.json; path = GetThreadResponse.json; sourceTree = "<group>"; };
 		0ECA8CEA2582A52D006760F7 /* UnauthorizedError.json */ = {isa = PBXFileReference; fileEncoding = 4; lastKnownFileType = text.json; path = UnauthorizedError.json; sourceTree = "<group>"; };
@@ -183,15 +136,12 @@
 		0ECA8D2225888DD8006760F7 /* ListParticipantsResponse.json */ = {isa = PBXFileReference; fileEncoding = 4; lastKnownFileType = text.json; path = ListParticipantsResponse.json; sourceTree = "<group>"; };
 		0ECA8D28258892CD006760F7 /* AddParticipantResponse.json */ = {isa = PBXFileReference; fileEncoding = 4; lastKnownFileType = text.json; path = AddParticipantResponse.json; sourceTree = "<group>"; };
 		0ECA8D2E25889619006760F7 /* ListReadReceiptResponse.json */ = {isa = PBXFileReference; fileEncoding = 4; lastKnownFileType = text.json; path = ListReadReceiptResponse.json; sourceTree = "<group>"; };
-<<<<<<< HEAD
-		132330C7A7C2A735957A74B0 /* Pods_AzureCommunicationChatTests.framework */ = {isa = PBXFileReference; explicitFileType = wrapper.framework; includeInIndex = 0; path = Pods_AzureCommunicationChatTests.framework; sourceTree = BUILT_PRODUCTS_DIR; };
-		7A58867D69CCC73DB8C8CCDC /* Pods-AzureCommunicationChat.release.xcconfig */ = {isa = PBXFileReference; includeInIndex = 1; lastKnownFileType = text.xcconfig; name = "Pods-AzureCommunicationChat.release.xcconfig"; path = "Target Support Files/Pods-AzureCommunicationChat/Pods-AzureCommunicationChat.release.xcconfig"; sourceTree = "<group>"; };
-		7D634F406569B60B0C43ADDD /* Pods-AzureCommunicationChatTests.release.xcconfig */ = {isa = PBXFileReference; includeInIndex = 1; lastKnownFileType = text.xcconfig; name = "Pods-AzureCommunicationChatTests.release.xcconfig"; path = "Target Support Files/Pods-AzureCommunicationChatTests/Pods-AzureCommunicationChatTests.release.xcconfig"; sourceTree = "<group>"; };
-=======
 		2CB55B558C70B4045A54487D /* Pods-AzureCommunicationChatTests.debug.xcconfig */ = {isa = PBXFileReference; includeInIndex = 1; lastKnownFileType = text.xcconfig; name = "Pods-AzureCommunicationChatTests.debug.xcconfig"; path = "Target Support Files/Pods-AzureCommunicationChatTests/Pods-AzureCommunicationChatTests.debug.xcconfig"; sourceTree = "<group>"; };
+		323A079C413FF7A5FFC73CC7 /* Pods-AzureCommunicationChatUnitTests.release.xcconfig */ = {isa = PBXFileReference; includeInIndex = 1; lastKnownFileType = text.xcconfig; name = "Pods-AzureCommunicationChatUnitTests.release.xcconfig"; path = "Target Support Files/Pods-AzureCommunicationChatUnitTests/Pods-AzureCommunicationChatUnitTests.release.xcconfig"; sourceTree = "<group>"; };
+		6A5360BF471C371B03D6F442 /* Pods-AzureCommunicationChatUnitTests.debug.xcconfig */ = {isa = PBXFileReference; includeInIndex = 1; lastKnownFileType = text.xcconfig; name = "Pods-AzureCommunicationChatUnitTests.debug.xcconfig"; path = "Target Support Files/Pods-AzureCommunicationChatUnitTests/Pods-AzureCommunicationChatUnitTests.debug.xcconfig"; sourceTree = "<group>"; };
 		8E5206D2E09378DA0F9FD0E4 /* Pods-AzureCommunicationChatTests.release.xcconfig */ = {isa = PBXFileReference; includeInIndex = 1; lastKnownFileType = text.xcconfig; name = "Pods-AzureCommunicationChatTests.release.xcconfig"; path = "Target Support Files/Pods-AzureCommunicationChatTests/Pods-AzureCommunicationChatTests.release.xcconfig"; sourceTree = "<group>"; };
+		960B6AABB8219D5E0141DB7F /* Pods_AzureCommunicationChatUnitTests.framework */ = {isa = PBXFileReference; explicitFileType = wrapper.framework; includeInIndex = 0; path = Pods_AzureCommunicationChatUnitTests.framework; sourceTree = BUILT_PRODUCTS_DIR; };
 		9FE998BEC9685C476F2AFD1C /* Pods-AzureCommunicationChat.debug.xcconfig */ = {isa = PBXFileReference; includeInIndex = 1; lastKnownFileType = text.xcconfig; name = "Pods-AzureCommunicationChat.debug.xcconfig"; path = "Target Support Files/Pods-AzureCommunicationChat/Pods-AzureCommunicationChat.debug.xcconfig"; sourceTree = "<group>"; };
->>>>>>> 41039cc1
 		"AzureCommunicationChat::AzureCommunicationChat::Product" /* AzureCommunicationChat.framework */ = {isa = PBXFileReference; explicitFileType = wrapper.framework; path = AzureCommunicationChat.framework; sourceTree = BUILT_PRODUCTS_DIR; };
 		D10C3BCD25A63F7800A181E3 /* listParticipants.json */ = {isa = PBXFileReference; fileEncoding = 4; lastKnownFileType = text.json; path = listParticipants.json; sourceTree = "<group>"; };
 		D10C3BD325A660AF00A181E3 /* listMessages.json */ = {isa = PBXFileReference; fileEncoding = 4; lastKnownFileType = text.json; path = listMessages.json; sourceTree = "<group>"; };
@@ -200,10 +150,7 @@
 		D110F509258D604B001FA3CD /* AzureCore.framework */ = {isa = PBXFileReference; explicitFileType = wrapper.framework; path = AzureCore.framework; sourceTree = BUILT_PRODUCTS_DIR; };
 		D110F50B258D6053001FA3CD /* Pods_AzureCommunicationChat.framework */ = {isa = PBXFileReference; explicitFileType = wrapper.framework; path = Pods_AzureCommunicationChat.framework; sourceTree = BUILT_PRODUCTS_DIR; };
 		D13CE64E25BFB69100415467 /* listReadReceipts.json */ = {isa = PBXFileReference; fileEncoding = 4; lastKnownFileType = text.json; path = listReadReceipts.json; sourceTree = "<group>"; };
-<<<<<<< HEAD
-=======
 		D147E62825CE242C001CFB5D /* AzureCommunicationChatUnitTests.xctest */ = {isa = PBXFileReference; explicitFileType = wrapper.cfbundle; includeInIndex = 0; path = AzureCommunicationChatUnitTests.xctest; sourceTree = BUILT_PRODUCTS_DIR; };
->>>>>>> 41039cc1
 		D1565C70256DB74900AF45F8 /* ChatClient.swift */ = {isa = PBXFileReference; lastKnownFileType = sourcecode.swift; path = ChatClient.swift; sourceTree = "<group>"; };
 		D1565C73256DB76C00AF45F8 /* ChatThreadClient.swift */ = {isa = PBXFileReference; lastKnownFileType = sourcecode.swift; path = ChatThreadClient.swift; sourceTree = "<group>"; };
 		D15E98CA25B7C80C00E63DB2 /* AzureCommunicationChatClient.swift */ = {isa = PBXFileReference; fileEncoding = 4; lastKnownFileType = sourcecode.swift; path = AzureCommunicationChatClient.swift; sourceTree = "<group>"; };
@@ -276,16 +223,6 @@
 		D1CD93E3258D6EF700409613 /* sendTypingNotification.json */ = {isa = PBXFileReference; lastKnownFileType = text.json; path = sendTypingNotification.json; sourceTree = "<group>"; };
 		D1CD93E7258D6F0600409613 /* updateMessage.json */ = {isa = PBXFileReference; lastKnownFileType = text.json; path = updateMessage.json; sourceTree = "<group>"; };
 		D1CD93EB258D6F1300409613 /* updateTopic.json */ = {isa = PBXFileReference; lastKnownFileType = text.json; path = updateTopic.json; sourceTree = "<group>"; };
-<<<<<<< HEAD
-		D1E3568C257EBA1800E66A66 /* swagger.json */ = {isa = PBXFileReference; fileEncoding = 4; lastKnownFileType = text.json; path = swagger.json; sourceTree = "<group>"; };
-		D5DB49D325C0067A003396EB /* AzureCommunicationSignaling.xcodeproj */ = {isa = PBXFileReference; lastKnownFileType = "wrapper.pb-project"; name = AzureCommunicationSignaling.xcodeproj; path = AzureCommunicationSignaling/AzureCommunicationSignaling.xcodeproj; sourceTree = "<group>"; };
-		E0A968ACFFE51A0B7C3E5A44 /* Pods-AzureCommunicationChatTests.debug.xcconfig */ = {isa = PBXFileReference; includeInIndex = 1; lastKnownFileType = text.xcconfig; name = "Pods-AzureCommunicationChatTests.debug.xcconfig"; path = "Target Support Files/Pods-AzureCommunicationChatTests/Pods-AzureCommunicationChatTests.debug.xcconfig"; sourceTree = "<group>"; };
-		E5A3AEE578B42EB3E1149386 /* Pods-AzureCommunicationChat.debug.xcconfig */ = {isa = PBXFileReference; includeInIndex = 1; lastKnownFileType = text.xcconfig; name = "Pods-AzureCommunicationChat.debug.xcconfig"; path = "Target Support Files/Pods-AzureCommunicationChat/Pods-AzureCommunicationChat.debug.xcconfig"; sourceTree = "<group>"; };
-		F9EEAC9E21EB9FBF3A30DECE /* Pods_AzureCommunicationChat.framework */ = {isa = PBXFileReference; explicitFileType = wrapper.framework; includeInIndex = 0; path = Pods_AzureCommunicationChat.framework; sourceTree = BUILT_PRODUCTS_DIR; };
-/* End PBXFileReference section */
-
-/* Begin PBXFrameworksBuildPhase section */
-=======
 		F1FE3013E797A134E8A6C3B5 /* Pods_AzureCommunicationChatTests.framework */ = {isa = PBXFileReference; explicitFileType = wrapper.framework; includeInIndex = 0; path = Pods_AzureCommunicationChatTests.framework; sourceTree = BUILT_PRODUCTS_DIR; };
 /* End PBXFileReference section */
 
@@ -296,21 +233,17 @@
 			files = (
 				D147E62D25CE242C001CFB5D /* AzureCommunicationChat.framework in Frameworks */,
 				D193C45B25CE258F006F769C /* OHHTTPStubsSwift in Frameworks */,
-			);
-			runOnlyForDeploymentPostprocessing = 0;
-		};
->>>>>>> 41039cc1
+				16A9EBCDDC7477391B0B7759 /* Pods_AzureCommunicationChatUnitTests.framework in Frameworks */,
+			);
+			runOnlyForDeploymentPostprocessing = 0;
+		};
 		D1B7EAEA257F02FC004F384A /* Frameworks */ = {
 			isa = PBXFrameworksBuildPhase;
 			buildActionMask = 2147483647;
 			files = (
 				D1B7EB06257F0D20004F384A /* AzureCommunicationChat.framework in Frameworks */,
 				D1BA104D25807B7500CA7130 /* OHHTTPStubsSwift in Frameworks */,
-<<<<<<< HEAD
-				77D44E5B916660442446B6F2 /* Pods_AzureCommunicationChatTests.framework in Frameworks */,
-=======
 				9766BE9261FCB48436FA6682 /* Pods_AzureCommunicationChatTests.framework in Frameworks */,
->>>>>>> 41039cc1
 			);
 			runOnlyForDeploymentPostprocessing = 0;
 		};
@@ -318,15 +251,9 @@
 			isa = PBXFrameworksBuildPhase;
 			buildActionMask = 0;
 			files = (
-<<<<<<< HEAD
-				D110F50A258D604B001FA3CD /* AzureCore.framework in Frameworks */,
-				D110F507258D603F001FA3CD /* AzureCommunication.framework in Frameworks */,
-				440B03AB5EA877E50691B895 /* Pods_AzureCommunicationChat.framework in Frameworks */,
-=======
 				D110F50C258D6053001FA3CD /* Pods_AzureCommunicationChat.framework in Frameworks */,
 				D110F50A258D604B001FA3CD /* AzureCore.framework in Frameworks */,
 				D110F507258D603F001FA3CD /* AzureCommunication.framework in Frameworks */,
->>>>>>> 41039cc1
 			);
 			runOnlyForDeploymentPostprocessing = 0;
 		};
@@ -336,17 +263,11 @@
 		0A74765A2522918800819FC9 /* Frameworks */ = {
 			isa = PBXGroup;
 			children = (
-<<<<<<< HEAD
-				D110F509258D604B001FA3CD /* AzureCore.framework */,
-				D110F506258D603F001FA3CD /* AzureCommunication.framework */,
-				F9EEAC9E21EB9FBF3A30DECE /* Pods_AzureCommunicationChat.framework */,
-				132330C7A7C2A735957A74B0 /* Pods_AzureCommunicationChatTests.framework */,
-=======
 				D110F50B258D6053001FA3CD /* Pods_AzureCommunicationChat.framework */,
 				D110F509258D604B001FA3CD /* AzureCore.framework */,
 				D110F506258D603F001FA3CD /* AzureCommunication.framework */,
 				F1FE3013E797A134E8A6C3B5 /* Pods_AzureCommunicationChatTests.framework */,
->>>>>>> 41039cc1
+				960B6AABB8219D5E0141DB7F /* Pods_AzureCommunicationChatUnitTests.framework */,
 			);
 			name = Frameworks;
 			sourceTree = "<group>";
@@ -369,15 +290,6 @@
 			path = Mocks;
 			sourceTree = "<group>";
 		};
-<<<<<<< HEAD
-		4A043BDC3C8F2489C878DD50 /* Pods */ = {
-			isa = PBXGroup;
-			children = (
-				E5A3AEE578B42EB3E1149386 /* Pods-AzureCommunicationChat.debug.xcconfig */,
-				7A58867D69CCC73DB8C8CCDC /* Pods-AzureCommunicationChat.release.xcconfig */,
-				E0A968ACFFE51A0B7C3E5A44 /* Pods-AzureCommunicationChatTests.debug.xcconfig */,
-				7D634F406569B60B0C43ADDD /* Pods-AzureCommunicationChatTests.release.xcconfig */,
-=======
 		A4D0748296D3AEEA8C0DAB94 /* Pods */ = {
 			isa = PBXGroup;
 			children = (
@@ -385,7 +297,8 @@
 				04B336EEF1E42CCE389E4935 /* Pods-AzureCommunicationChat.release.xcconfig */,
 				2CB55B558C70B4045A54487D /* Pods-AzureCommunicationChatTests.debug.xcconfig */,
 				8E5206D2E09378DA0F9FD0E4 /* Pods-AzureCommunicationChatTests.release.xcconfig */,
->>>>>>> 41039cc1
+				6A5360BF471C371B03D6F442 /* Pods-AzureCommunicationChatUnitTests.debug.xcconfig */,
+				323A079C413FF7A5FFC73CC7 /* Pods-AzureCommunicationChatUnitTests.release.xcconfig */,
 			);
 			name = Pods;
 			path = ../../../Pods;
@@ -482,7 +395,6 @@
 			sourceTree = "<group>";
 		};
 		D1B7EAFA257F03A1004F384A /* Tests */ = {
-<<<<<<< HEAD
 			isa = PBXGroup;
 			children = (
 				D1CD93AB258D6C0300409613 /* Util */,
@@ -528,84 +440,12 @@
 			path = Recordings;
 			sourceTree = "<group>";
 		};
-		D1E3568B257EBA1800E66A66 /* Swagger */ = {
-			isa = PBXGroup;
-			children = (
-				D1E3568C257EBA1800E66A66 /* swagger.json */,
-			);
-			path = Swagger;
-			sourceTree = "<group>";
-		};
-		D5DB49A225C005C0003396EB /* signaling */ = {
-			isa = PBXGroup;
-			children = (
-				D5DB49D325C0067A003396EB /* AzureCommunicationSignaling.xcodeproj */,
-			);
-			path = signaling;
-			sourceTree = "<group>";
-		};
-		D5DB49D425C0067A003396EB /* Products */ = {
-			isa = PBXGroup;
-			children = (
-				D5DB49D825C0067A003396EB /* AzureCommunicationSignaling.framework */,
-			);
-			name = Products;
-=======
-			isa = PBXGroup;
-			children = (
-				D1CD93AB258D6C0300409613 /* Util */,
-				D1B7EAFC257F03A1004F384A /* Info.plist */,
-				0ECA8CD1258181A5006760F7 /* ChatClientUnitTests.swift */,
-				0ECA8D08258432DC006760F7 /* ChatThreadClientUnitTests.swift */,
-				D1CD93A1258D6BC700409613 /* ChatClientTests.swift */,
-				D1CD93A7258D6BDC00409613 /* ChatThreadClientTests.swift */,
-			);
-			path = Tests;
-			sourceTree = "<group>";
-		};
-		D1CD93AB258D6C0300409613 /* Util */ = {
-			isa = PBXGroup;
-			children = (
-				D1CD93BC258D6E3500409613 /* Recordings */,
-				0ECA8CD52581838E006760F7 /* Mocks */,
-				D1CD93AC258D6C2500409613 /* RecordingUtil.swift */,
-				D1CD93B2258D6C3D00409613 /* TestUtil.swift */,
-			);
-			path = Util;
-			sourceTree = "<group>";
-		};
-		D1CD93BC258D6E3500409613 /* Recordings */ = {
-			isa = PBXGroup;
-			children = (
-				D13CE64E25BFB69100415467 /* listReadReceipts.json */,
-				D10C3BD925A66D4D00A181E3 /* listThreads.json */,
-				D10C3BD325A660AF00A181E3 /* listMessages.json */,
-				D10C3BCD25A63F7800A181E3 /* listParticipants.json */,
-				D1CD93BD258D6E6200409613 /* addParticipants.json */,
-				D1CD93C3258D6E7300409613 /* createThread.json */,
-				D1CD93C7258D6E8F00409613 /* deleteMessage.json */,
-				D1CD93CB258D6E9E00409613 /* deleteThread.json */,
-				D1CD93CF258D6EAB00409613 /* getThread.json */,
-				D1CD93D7258D6ECD00409613 /* removeParticipant.json */,
-				D1CD93DB258D6EDA00409613 /* sendMessage.json */,
-				D1CD93DF258D6EEA00409613 /* sendReadReceipt.json */,
-				D1CD93E3258D6EF700409613 /* sendTypingNotification.json */,
-				D1CD93E7258D6F0600409613 /* updateMessage.json */,
-				D1CD93EB258D6F1300409613 /* updateTopic.json */,
-			);
-			path = Recordings;
->>>>>>> 41039cc1
-			sourceTree = "<group>";
-		};
 		OBJ_113 /* Products */ = {
 			isa = PBXGroup;
 			children = (
 				"AzureCommunicationChat::AzureCommunicationChat::Product" /* AzureCommunicationChat.framework */,
 				D1B7EAED257F02FC004F384A /* AzureCommunicationChatTests.xctest */,
-<<<<<<< HEAD
-=======
 				D147E62825CE242C001CFB5D /* AzureCommunicationChatUnitTests.xctest */,
->>>>>>> 41039cc1
 			);
 			name = Products;
 			sourceTree = BUILT_PRODUCTS_DIR;
@@ -617,11 +457,7 @@
 				D1B7EAFA257F03A1004F384A /* Tests */,
 				OBJ_113 /* Products */,
 				0A74765A2522918800819FC9 /* Frameworks */,
-<<<<<<< HEAD
-				4A043BDC3C8F2489C878DD50 /* Pods */,
-=======
 				A4D0748296D3AEEA8C0DAB94 /* Pods */,
->>>>>>> 41039cc1
 			);
 			sourceTree = "<group>";
 		};
@@ -630,15 +466,8 @@
 			children = (
 				D1565C70256DB74900AF45F8 /* ChatClient.swift */,
 				D1565C73256DB76C00AF45F8 /* ChatThreadClient.swift */,
-<<<<<<< HEAD
-				D5DB49A225C005C0003396EB /* signaling */,
 				D16C802B25BA0A0F00C42803 /* Models */,
 				D15E98C925B7C80C00E63DB2 /* Generated */,
-				D1E3568B257EBA1800E66A66 /* Swagger */,
-=======
-				D16C802B25BA0A0F00C42803 /* Models */,
-				D15E98C925B7C80C00E63DB2 /* Generated */,
->>>>>>> 41039cc1
 			);
 			name = Sources;
 			path = Source;
@@ -651,11 +480,7 @@
 			isa = PBXNativeTarget;
 			buildConfigurationList = OBJ_117 /* Build configuration list for PBXNativeTarget "AzureCommunicationChat" */;
 			buildPhases = (
-<<<<<<< HEAD
-				938D7315F2EBB2924D928980 /* [CP] Check Pods Manifest.lock */,
-=======
 				F533BDB375922B2AE143D56C /* [CP] Check Pods Manifest.lock */,
->>>>>>> 41039cc1
 				OBJ_120 /* Sources */,
 				OBJ_161 /* Frameworks */,
 				0ADDCFDA258D2AA900BD5E58 /* Format and Lint */,
@@ -663,22 +488,21 @@
 			buildRules = (
 			);
 			dependencies = (
-				D5DB4A2725C008F3003396EB /* PBXTargetDependency */,
 			);
 			name = AzureCommunicationChat;
 			productName = AzureCommunicationChat;
 			productReference = "AzureCommunicationChat::AzureCommunicationChat::Product" /* AzureCommunicationChat.framework */;
 			productType = "com.apple.product-type.framework";
 		};
-<<<<<<< HEAD
-=======
 		D147E62725CE242C001CFB5D /* AzureCommunicationChatUnitTests */ = {
 			isa = PBXNativeTarget;
 			buildConfigurationList = D147E63225CE242C001CFB5D /* Build configuration list for PBXNativeTarget "AzureCommunicationChatUnitTests" */;
 			buildPhases = (
+				F4C39C19BD762F00333E31D9 /* [CP] Check Pods Manifest.lock */,
 				D147E62425CE242C001CFB5D /* Sources */,
 				D147E62525CE242C001CFB5D /* Frameworks */,
 				D147E62625CE242C001CFB5D /* Resources */,
+				91E15700B7710129BCFD7325 /* [CP] Embed Pods Frameworks */,
 			);
 			buildRules = (
 			);
@@ -693,24 +517,15 @@
 			productReference = D147E62825CE242C001CFB5D /* AzureCommunicationChatUnitTests.xctest */;
 			productType = "com.apple.product-type.bundle.unit-test";
 		};
->>>>>>> 41039cc1
 		D1B7EAEC257F02FC004F384A /* AzureCommunicationChatTests */ = {
 			isa = PBXNativeTarget;
 			buildConfigurationList = D1B7EAF2257F02FC004F384A /* Build configuration list for PBXNativeTarget "AzureCommunicationChatTests" */;
 			buildPhases = (
-<<<<<<< HEAD
-				84BFF6255A4B830B842A21C4 /* [CP] Check Pods Manifest.lock */,
-				D1B7EAE9257F02FC004F384A /* Sources */,
-				D1B7EAEA257F02FC004F384A /* Frameworks */,
-				D1B7EAEB257F02FC004F384A /* Resources */,
-				D7C1405C8198AB05945DEE61 /* [CP] Embed Pods Frameworks */,
-=======
 				54BA66082A36E067F3B5A4A1 /* [CP] Check Pods Manifest.lock */,
 				D1B7EAE9257F02FC004F384A /* Sources */,
 				D1B7EAEA257F02FC004F384A /* Frameworks */,
 				D1B7EAEB257F02FC004F384A /* Resources */,
 				445ADB16537FA45018DDA5D2 /* [CP] Embed Pods Frameworks */,
->>>>>>> 41039cc1
 			);
 			buildRules = (
 			);
@@ -732,12 +547,6 @@
 			isa = PBXProject;
 			attributes = {
 				LastSwiftMigration = 9999;
-<<<<<<< HEAD
-				LastSwiftUpdateCheck = 1220;
-				LastUpgradeCheck = 9999;
-				ORGANIZATIONNAME = "Azure SDK Team";
-				TargetAttributes = {
-=======
 				LastSwiftUpdateCheck = 1240;
 				LastUpgradeCheck = 9999;
 				ORGANIZATIONNAME = "Azure SDK Team";
@@ -745,7 +554,6 @@
 					D147E62725CE242C001CFB5D = {
 						CreatedOnToolsVersion = 12.4;
 					};
->>>>>>> 41039cc1
 					D1B7EAEC257F02FC004F384A = {
 						CreatedOnToolsVersion = 12.2;
 						ProvisioningStyle = Automatic;
@@ -765,37 +573,15 @@
 			);
 			productRefGroup = OBJ_113 /* Products */;
 			projectDirPath = "";
-			projectReferences = (
-				{
-					ProductGroup = D5DB49D425C0067A003396EB /* Products */;
-					ProjectRef = D5DB49D325C0067A003396EB /* AzureCommunicationSignaling.xcodeproj */;
-				},
-			);
 			projectRoot = "";
 			targets = (
 				"AzureCommunicationChat::AzureCommunicationChat" /* AzureCommunicationChat */,
 				D1B7EAEC257F02FC004F384A /* AzureCommunicationChatTests */,
-<<<<<<< HEAD
-=======
 				D147E62725CE242C001CFB5D /* AzureCommunicationChatUnitTests */,
->>>>>>> 41039cc1
 			);
 		};
 /* End PBXProject section */
 
-<<<<<<< HEAD
-/* Begin PBXReferenceProxy section */
-		D5DB49D825C0067A003396EB /* AzureCommunicationSignaling.framework */ = {
-			isa = PBXReferenceProxy;
-			fileType = wrapper.framework;
-			path = AzureCommunicationSignaling.framework;
-			remoteRef = D5DB49D725C0067A003396EB /* PBXContainerItemProxy */;
-			sourceTree = BUILT_PRODUCTS_DIR;
-		};
-/* End PBXReferenceProxy section */
-
-/* Begin PBXResourcesBuildPhase section */
-=======
 /* Begin PBXResourcesBuildPhase section */
 		D147E62625CE242C001CFB5D /* Resources */ = {
 			isa = PBXResourcesBuildPhase;
@@ -815,39 +601,18 @@
 			);
 			runOnlyForDeploymentPostprocessing = 0;
 		};
->>>>>>> 41039cc1
 		D1B7EAEB257F02FC004F384A /* Resources */ = {
 			isa = PBXResourcesBuildPhase;
 			buildActionMask = 2147483647;
 			files = (
 				D1CD93CC258D6E9E00409613 /* deleteThread.json in Resources */,
 				D1CD93EC258D6F1300409613 /* updateTopic.json in Resources */,
-<<<<<<< HEAD
-				0ECA8CF12582A633006760F7 /* ListThreadsResponse.json in Resources */,
-				D1CD93C4258D6E7300409613 /* createThread.json in Resources */,
-				D1CD93D8258D6ECD00409613 /* removeParticipant.json in Resources */,
-				D1CD93DC258D6EDA00409613 /* sendMessage.json in Resources */,
-				0ECA8CEB2582A52D006760F7 /* UnauthorizedError.json in Resources */,
-				0ECA8D2F25889619006760F7 /* ListReadReceiptResponse.json in Resources */,
-				0ECA8D1725888667006760F7 /* GetMessageResponse.json in Resources */,
-				0ECA8D1D258887D3006760F7 /* ListMessagesResponse.json in Resources */,
-				D13CE65125BFB6D700415467 /* listReadReceipts.json in Resources */,
-				D1BA104625807B0B00CA7130 /* CreateThreadResponse.json in Resources */,
-				0ECA8D1025888515006760F7 /* NoContent.json in Resources */,
-				D1CD93C8258D6E8F00409613 /* deleteMessage.json in Resources */,
-				D10C3BDA25A66D4D00A181E3 /* listThreads.json in Resources */,
-				0ECA8CDF258188D0006760F7 /* GetThreadResponse.json in Resources */,
-				0ECA8D2325888DD8006760F7 /* ListParticipantsResponse.json in Resources */,
-				0ECA8D1125888515006760F7 /* SendMessageResponse.json in Resources */,
-				0ECA8D29258892CD006760F7 /* AddParticipantResponse.json in Resources */,
-=======
 				D1CD93C4258D6E7300409613 /* createThread.json in Resources */,
 				D1CD93D8258D6ECD00409613 /* removeParticipant.json in Resources */,
 				D1CD93DC258D6EDA00409613 /* sendMessage.json in Resources */,
 				D13CE65125BFB6D700415467 /* listReadReceipts.json in Resources */,
 				D1CD93C8258D6E8F00409613 /* deleteMessage.json in Resources */,
 				D10C3BDA25A66D4D00A181E3 /* listThreads.json in Resources */,
->>>>>>> 41039cc1
 				D1CD93D0258D6EAB00409613 /* getThread.json in Resources */,
 				D10C3BCE25A63F7800A181E3 /* listParticipants.json in Resources */,
 				D1CD93E4258D6EF700409613 /* sendTypingNotification.json in Resources */,
@@ -879,17 +644,29 @@
 			shellPath = /bin/sh;
 			shellScript = "BUILD_PATH=$(pwd)\nROOT_PATH=$(pwd | rev | cut -d'/' -f4- | rev) \n$ROOT_PATH/Scripts/swiftlint.sh $BUILD_PATH\n";
 		};
-<<<<<<< HEAD
-		84BFF6255A4B830B842A21C4 /* [CP] Check Pods Manifest.lock */ = {
-=======
 		445ADB16537FA45018DDA5D2 /* [CP] Embed Pods Frameworks */ = {
->>>>>>> 41039cc1
 			isa = PBXShellScriptBuildPhase;
 			buildActionMask = 2147483647;
 			files = (
 			);
 			inputFileListPaths = (
-<<<<<<< HEAD
+				"${PODS_ROOT}/Target Support Files/Pods-AzureCommunicationChatTests/Pods-AzureCommunicationChatTests-frameworks-${CONFIGURATION}-input-files.xcfilelist",
+			);
+			name = "[CP] Embed Pods Frameworks";
+			outputFileListPaths = (
+				"${PODS_ROOT}/Target Support Files/Pods-AzureCommunicationChatTests/Pods-AzureCommunicationChatTests-frameworks-${CONFIGURATION}-output-files.xcfilelist",
+			);
+			runOnlyForDeploymentPostprocessing = 0;
+			shellPath = /bin/sh;
+			shellScript = "\"${PODS_ROOT}/Target Support Files/Pods-AzureCommunicationChatTests/Pods-AzureCommunicationChatTests-frameworks.sh\"\n";
+			showEnvVarsInLog = 0;
+		};
+		54BA66082A36E067F3B5A4A1 /* [CP] Check Pods Manifest.lock */ = {
+			isa = PBXShellScriptBuildPhase;
+			buildActionMask = 2147483647;
+			files = (
+			);
+			inputFileListPaths = (
 			);
 			inputPaths = (
 				"${PODS_PODFILE_DIR_PATH}/Podfile.lock",
@@ -906,21 +683,24 @@
 			shellScript = "diff \"${PODS_PODFILE_DIR_PATH}/Podfile.lock\" \"${PODS_ROOT}/Manifest.lock\" > /dev/null\nif [ $? != 0 ] ; then\n    # print error to STDERR\n    echo \"error: The sandbox is not in sync with the Podfile.lock. Run 'pod install' or update your CocoaPods installation.\" >&2\n    exit 1\nfi\n# This output is used by Xcode 'outputs' to avoid re-running this script phase.\necho \"SUCCESS\" > \"${SCRIPT_OUTPUT_FILE_0}\"\n";
 			showEnvVarsInLog = 0;
 		};
-		938D7315F2EBB2924D928980 /* [CP] Check Pods Manifest.lock */ = {
-=======
-				"${PODS_ROOT}/Target Support Files/Pods-AzureCommunicationChatTests/Pods-AzureCommunicationChatTests-frameworks-${CONFIGURATION}-input-files.xcfilelist",
+		91E15700B7710129BCFD7325 /* [CP] Embed Pods Frameworks */ = {
+			isa = PBXShellScriptBuildPhase;
+			buildActionMask = 2147483647;
+			files = (
+			);
+			inputFileListPaths = (
+				"${PODS_ROOT}/Target Support Files/Pods-AzureCommunicationChatUnitTests/Pods-AzureCommunicationChatUnitTests-frameworks-${CONFIGURATION}-input-files.xcfilelist",
 			);
 			name = "[CP] Embed Pods Frameworks";
 			outputFileListPaths = (
-				"${PODS_ROOT}/Target Support Files/Pods-AzureCommunicationChatTests/Pods-AzureCommunicationChatTests-frameworks-${CONFIGURATION}-output-files.xcfilelist",
+				"${PODS_ROOT}/Target Support Files/Pods-AzureCommunicationChatUnitTests/Pods-AzureCommunicationChatUnitTests-frameworks-${CONFIGURATION}-output-files.xcfilelist",
 			);
 			runOnlyForDeploymentPostprocessing = 0;
 			shellPath = /bin/sh;
-			shellScript = "\"${PODS_ROOT}/Target Support Files/Pods-AzureCommunicationChatTests/Pods-AzureCommunicationChatTests-frameworks.sh\"\n";
+			shellScript = "\"${PODS_ROOT}/Target Support Files/Pods-AzureCommunicationChatUnitTests/Pods-AzureCommunicationChatUnitTests-frameworks.sh\"\n";
 			showEnvVarsInLog = 0;
 		};
-		54BA66082A36E067F3B5A4A1 /* [CP] Check Pods Manifest.lock */ = {
->>>>>>> 41039cc1
+		F4C39C19BD762F00333E31D9 /* [CP] Check Pods Manifest.lock */ = {
 			isa = PBXShellScriptBuildPhase;
 			buildActionMask = 2147483647;
 			files = (
@@ -935,38 +715,19 @@
 			outputFileListPaths = (
 			);
 			outputPaths = (
-<<<<<<< HEAD
-				"$(DERIVED_FILE_DIR)/Pods-AzureCommunicationChat-checkManifestLockResult.txt",
-=======
-				"$(DERIVED_FILE_DIR)/Pods-AzureCommunicationChatTests-checkManifestLockResult.txt",
->>>>>>> 41039cc1
+				"$(DERIVED_FILE_DIR)/Pods-AzureCommunicationChatUnitTests-checkManifestLockResult.txt",
 			);
 			runOnlyForDeploymentPostprocessing = 0;
 			shellPath = /bin/sh;
 			shellScript = "diff \"${PODS_PODFILE_DIR_PATH}/Podfile.lock\" \"${PODS_ROOT}/Manifest.lock\" > /dev/null\nif [ $? != 0 ] ; then\n    # print error to STDERR\n    echo \"error: The sandbox is not in sync with the Podfile.lock. Run 'pod install' or update your CocoaPods installation.\" >&2\n    exit 1\nfi\n# This output is used by Xcode 'outputs' to avoid re-running this script phase.\necho \"SUCCESS\" > \"${SCRIPT_OUTPUT_FILE_0}\"\n";
 			showEnvVarsInLog = 0;
 		};
-<<<<<<< HEAD
-		D7C1405C8198AB05945DEE61 /* [CP] Embed Pods Frameworks */ = {
-=======
 		F533BDB375922B2AE143D56C /* [CP] Check Pods Manifest.lock */ = {
->>>>>>> 41039cc1
 			isa = PBXShellScriptBuildPhase;
 			buildActionMask = 2147483647;
 			files = (
 			);
 			inputFileListPaths = (
-<<<<<<< HEAD
-				"${PODS_ROOT}/Target Support Files/Pods-AzureCommunicationChatTests/Pods-AzureCommunicationChatTests-frameworks-${CONFIGURATION}-input-files.xcfilelist",
-			);
-			name = "[CP] Embed Pods Frameworks";
-			outputFileListPaths = (
-				"${PODS_ROOT}/Target Support Files/Pods-AzureCommunicationChatTests/Pods-AzureCommunicationChatTests-frameworks-${CONFIGURATION}-output-files.xcfilelist",
-			);
-			runOnlyForDeploymentPostprocessing = 0;
-			shellPath = /bin/sh;
-			shellScript = "\"${PODS_ROOT}/Target Support Files/Pods-AzureCommunicationChatTests/Pods-AzureCommunicationChatTests-frameworks.sh\"\n";
-=======
 			);
 			inputPaths = (
 				"${PODS_PODFILE_DIR_PATH}/Podfile.lock",
@@ -981,14 +742,11 @@
 			runOnlyForDeploymentPostprocessing = 0;
 			shellPath = /bin/sh;
 			shellScript = "diff \"${PODS_PODFILE_DIR_PATH}/Podfile.lock\" \"${PODS_ROOT}/Manifest.lock\" > /dev/null\nif [ $? != 0 ] ; then\n    # print error to STDERR\n    echo \"error: The sandbox is not in sync with the Podfile.lock. Run 'pod install' or update your CocoaPods installation.\" >&2\n    exit 1\nfi\n# This output is used by Xcode 'outputs' to avoid re-running this script phase.\necho \"SUCCESS\" > \"${SCRIPT_OUTPUT_FILE_0}\"\n";
->>>>>>> 41039cc1
 			showEnvVarsInLog = 0;
 		};
 /* End PBXShellScriptBuildPhase section */
 
 /* Begin PBXSourcesBuildPhase section */
-<<<<<<< HEAD
-=======
 		D147E62425CE242C001CFB5D /* Sources */ = {
 			isa = PBXSourcesBuildPhase;
 			buildActionMask = 2147483647;
@@ -999,21 +757,13 @@
 			);
 			runOnlyForDeploymentPostprocessing = 0;
 		};
->>>>>>> 41039cc1
 		D1B7EAE9257F02FC004F384A /* Sources */ = {
 			isa = PBXSourcesBuildPhase;
 			buildActionMask = 2147483647;
 			files = (
 				D1CD93A8258D6BDC00409613 /* ChatThreadClientTests.swift in Sources */,
-<<<<<<< HEAD
-				0ECA8D09258432DC006760F7 /* ChatThreadClientUnitTests.swift in Sources */,
 				D1CD93AD258D6C2500409613 /* RecordingUtil.swift in Sources */,
 				D1CD93A2258D6BC700409613 /* ChatClientTests.swift in Sources */,
-				0ECA8CD2258181A5006760F7 /* ChatClientUnitTests.swift in Sources */,
-=======
-				D1CD93AD258D6C2500409613 /* RecordingUtil.swift in Sources */,
-				D1CD93A2258D6BC700409613 /* ChatClientTests.swift in Sources */,
->>>>>>> 41039cc1
 				D1CD93B3258D6C3D00409613 /* TestUtil.swift in Sources */,
 			);
 			runOnlyForDeploymentPostprocessing = 0;
@@ -1082,166 +832,22 @@
 /* End PBXSourcesBuildPhase section */
 
 /* Begin PBXTargetDependency section */
-<<<<<<< HEAD
+		D147E62F25CE242C001CFB5D /* PBXTargetDependency */ = {
+			isa = PBXTargetDependency;
+			target = "AzureCommunicationChat::AzureCommunicationChat" /* AzureCommunicationChat */;
+			targetProxy = D147E62E25CE242C001CFB5D /* PBXContainerItemProxy */;
+		};
 		D1CD936D258D688D00409613 /* PBXTargetDependency */ = {
 			isa = PBXTargetDependency;
 			target = "AzureCommunicationChat::AzureCommunicationChat" /* AzureCommunicationChat */;
 			targetProxy = D1CD936C258D688D00409613 /* PBXContainerItemProxy */;
 		};
-		D5DB4A2725C008F3003396EB /* PBXTargetDependency */ = {
-			isa = PBXTargetDependency;
-			name = AzureCommunicationSignaling;
-			targetProxy = D5DB4A2625C008F3003396EB /* PBXContainerItemProxy */;
-=======
-		D147E62F25CE242C001CFB5D /* PBXTargetDependency */ = {
-			isa = PBXTargetDependency;
-			target = "AzureCommunicationChat::AzureCommunicationChat" /* AzureCommunicationChat */;
-			targetProxy = D147E62E25CE242C001CFB5D /* PBXContainerItemProxy */;
-		};
-		D1CD936D258D688D00409613 /* PBXTargetDependency */ = {
-			isa = PBXTargetDependency;
-			target = "AzureCommunicationChat::AzureCommunicationChat" /* AzureCommunicationChat */;
-			targetProxy = D1CD936C258D688D00409613 /* PBXContainerItemProxy */;
->>>>>>> 41039cc1
-		};
 /* End PBXTargetDependency section */
 
 /* Begin XCBuildConfiguration section */
-<<<<<<< HEAD
-		D1B7EAF3257F02FC004F384A /* Debug */ = {
+		D147E63025CE242C001CFB5D /* Debug */ = {
 			isa = XCBuildConfiguration;
-			baseConfigurationReference = E0A968ACFFE51A0B7C3E5A44 /* Pods-AzureCommunicationChatTests.debug.xcconfig */;
-			buildSettings = {
-				ALWAYS_SEARCH_USER_PATHS = NO;
-				CLANG_ANALYZER_NONNULL = YES;
-				CLANG_ANALYZER_NUMBER_OBJECT_CONVERSION = YES_AGGRESSIVE;
-				CLANG_CXX_LANGUAGE_STANDARD = "gnu++14";
-				CLANG_CXX_LIBRARY = "libc++";
-				CLANG_ENABLE_MODULES = YES;
-				CLANG_ENABLE_OBJC_WEAK = YES;
-				CLANG_WARN_BLOCK_CAPTURE_AUTORELEASING = YES;
-				CLANG_WARN_BOOL_CONVERSION = YES;
-				CLANG_WARN_COMMA = YES;
-				CLANG_WARN_CONSTANT_CONVERSION = YES;
-				CLANG_WARN_DEPRECATED_OBJC_IMPLEMENTATIONS = YES;
-				CLANG_WARN_DIRECT_OBJC_ISA_USAGE = YES_ERROR;
-				CLANG_WARN_DOCUMENTATION_COMMENTS = YES;
-				CLANG_WARN_EMPTY_BODY = YES;
-				CLANG_WARN_ENUM_CONVERSION = YES;
-				CLANG_WARN_INFINITE_RECURSION = YES;
-				CLANG_WARN_INT_CONVERSION = YES;
-				CLANG_WARN_NON_LITERAL_NULL_CONVERSION = YES;
-				CLANG_WARN_OBJC_IMPLICIT_RETAIN_SELF = YES;
-				CLANG_WARN_OBJC_LITERAL_CONVERSION = YES;
-				CLANG_WARN_OBJC_ROOT_CLASS = YES_ERROR;
-				CLANG_WARN_QUOTED_INCLUDE_IN_FRAMEWORK_HEADER = YES;
-				CLANG_WARN_RANGE_LOOP_ANALYSIS = YES;
-				CLANG_WARN_STRICT_PROTOTYPES = YES;
-				CLANG_WARN_SUSPICIOUS_MOVE = YES;
-				CLANG_WARN_UNGUARDED_AVAILABILITY = YES_AGGRESSIVE;
-				CLANG_WARN_UNREACHABLE_CODE = YES;
-				CLANG_WARN__DUPLICATE_METHOD_MATCH = YES;
-				CODE_SIGN_STYLE = Automatic;
-				ENABLE_STRICT_OBJC_MSGSEND = YES;
-				ENABLE_TESTABILITY = YES;
-				GCC_C_LANGUAGE_STANDARD = gnu11;
-				GCC_DYNAMIC_NO_PIC = NO;
-				GCC_NO_COMMON_BLOCKS = YES;
-				GCC_PREPROCESSOR_DEFINITIONS = (
-					"DEBUG=1",
-					"$(inherited)",
-				);
-				GCC_WARN_64_TO_32_BIT_CONVERSION = YES;
-				GCC_WARN_ABOUT_RETURN_TYPE = YES_ERROR;
-				GCC_WARN_UNDECLARED_SELECTOR = YES;
-				GCC_WARN_UNINITIALIZED_AUTOS = YES_AGGRESSIVE;
-				GCC_WARN_UNUSED_FUNCTION = YES;
-				GCC_WARN_UNUSED_VARIABLE = YES;
-				INFOPLIST_FILE = Tests/Info.plist;
-				LD_RUNPATH_SEARCH_PATHS = (
-					"$(inherited)",
-					"@executable_path/Frameworks",
-					"@loader_path/Frameworks",
-				);
-				MTL_ENABLE_DEBUG_INFO = INCLUDE_SOURCE;
-				MTL_FAST_MATH = YES;
-				PRODUCT_BUNDLE_IDENTIFIER = com.azure.communication.AzureCommunicationChatTests;
-				PRODUCT_NAME = "$(TARGET_NAME)";
-				SDKROOT = iphoneos;
-				SWIFT_ACTIVE_COMPILATION_CONDITIONS = DEBUG;
-				SWIFT_VERSION = 5.0;
-				TARGETED_DEVICE_FAMILY = "1,2";
-			};
-			name = Debug;
-		};
-		D1B7EAF4257F02FC004F384A /* Release */ = {
-			isa = XCBuildConfiguration;
-			baseConfigurationReference = 7D634F406569B60B0C43ADDD /* Pods-AzureCommunicationChatTests.release.xcconfig */;
-			buildSettings = {
-				ALWAYS_SEARCH_USER_PATHS = NO;
-				CLANG_ANALYZER_NONNULL = YES;
-				CLANG_ANALYZER_NUMBER_OBJECT_CONVERSION = YES_AGGRESSIVE;
-				CLANG_CXX_LANGUAGE_STANDARD = "gnu++14";
-				CLANG_CXX_LIBRARY = "libc++";
-				CLANG_ENABLE_MODULES = YES;
-				CLANG_ENABLE_OBJC_WEAK = YES;
-				CLANG_WARN_BLOCK_CAPTURE_AUTORELEASING = YES;
-				CLANG_WARN_BOOL_CONVERSION = YES;
-				CLANG_WARN_COMMA = YES;
-				CLANG_WARN_CONSTANT_CONVERSION = YES;
-				CLANG_WARN_DEPRECATED_OBJC_IMPLEMENTATIONS = YES;
-				CLANG_WARN_DIRECT_OBJC_ISA_USAGE = YES_ERROR;
-				CLANG_WARN_DOCUMENTATION_COMMENTS = YES;
-				CLANG_WARN_EMPTY_BODY = YES;
-				CLANG_WARN_ENUM_CONVERSION = YES;
-				CLANG_WARN_INFINITE_RECURSION = YES;
-				CLANG_WARN_INT_CONVERSION = YES;
-				CLANG_WARN_NON_LITERAL_NULL_CONVERSION = YES;
-				CLANG_WARN_OBJC_IMPLICIT_RETAIN_SELF = YES;
-				CLANG_WARN_OBJC_LITERAL_CONVERSION = YES;
-				CLANG_WARN_OBJC_ROOT_CLASS = YES_ERROR;
-				CLANG_WARN_QUOTED_INCLUDE_IN_FRAMEWORK_HEADER = YES;
-				CLANG_WARN_RANGE_LOOP_ANALYSIS = YES;
-				CLANG_WARN_STRICT_PROTOTYPES = YES;
-				CLANG_WARN_SUSPICIOUS_MOVE = YES;
-				CLANG_WARN_UNGUARDED_AVAILABILITY = YES_AGGRESSIVE;
-				CLANG_WARN_UNREACHABLE_CODE = YES;
-				CLANG_WARN__DUPLICATE_METHOD_MATCH = YES;
-				CODE_SIGN_STYLE = Automatic;
-				COPY_PHASE_STRIP = NO;
-				ENABLE_NS_ASSERTIONS = NO;
-				ENABLE_STRICT_OBJC_MSGSEND = YES;
-				GCC_C_LANGUAGE_STANDARD = gnu11;
-				GCC_NO_COMMON_BLOCKS = YES;
-				GCC_WARN_64_TO_32_BIT_CONVERSION = YES;
-				GCC_WARN_ABOUT_RETURN_TYPE = YES_ERROR;
-				GCC_WARN_UNDECLARED_SELECTOR = YES;
-				GCC_WARN_UNINITIALIZED_AUTOS = YES_AGGRESSIVE;
-				GCC_WARN_UNUSED_FUNCTION = YES;
-				GCC_WARN_UNUSED_VARIABLE = YES;
-				INFOPLIST_FILE = Tests/Info.plist;
-				LD_RUNPATH_SEARCH_PATHS = (
-					"$(inherited)",
-					"@executable_path/Frameworks",
-					"@loader_path/Frameworks",
-				);
-				MTL_ENABLE_DEBUG_INFO = NO;
-				MTL_FAST_MATH = YES;
-				PRODUCT_BUNDLE_IDENTIFIER = com.azure.communication.AzureCommunicationChatTests;
-				PRODUCT_NAME = "$(TARGET_NAME)";
-				SDKROOT = iphoneos;
-				SWIFT_VERSION = 5.0;
-				TARGETED_DEVICE_FAMILY = "1,2";
-				VALIDATE_PRODUCT = YES;
-			};
-			name = Release;
-		};
-		OBJ_118 /* Debug */ = {
-=======
-		D147E63025CE242C001CFB5D /* Debug */ = {
->>>>>>> 41039cc1
-			isa = XCBuildConfiguration;
-			baseConfigurationReference = E5A3AEE578B42EB3E1149386 /* Pods-AzureCommunicationChat.debug.xcconfig */;
+			baseConfigurationReference = 6A5360BF471C371B03D6F442 /* Pods-AzureCommunicationChatUnitTests.debug.xcconfig */;
 			buildSettings = {
 				ALWAYS_SEARCH_USER_PATHS = NO;
 				CLANG_CXX_LANGUAGE_STANDARD = "gnu++14";
@@ -1274,6 +880,7 @@
 		};
 		D147E63125CE242C001CFB5D /* Release */ = {
 			isa = XCBuildConfiguration;
+			baseConfigurationReference = 323A079C413FF7A5FFC73CC7 /* Pods-AzureCommunicationChatUnitTests.release.xcconfig */;
 			buildSettings = {
 				ALWAYS_SEARCH_USER_PATHS = NO;
 				CLANG_CXX_LANGUAGE_STANDARD = "gnu++14";
@@ -1350,59 +957,28 @@
 				DEFINES_MODULE = YES;
 				DYLIB_COMPATIBILITY_VERSION = 1;
 				DYLIB_CURRENT_VERSION = 1;
-<<<<<<< HEAD
-				ENABLE_TESTABILITY = YES;
-				FRAMEWORK_SEARCH_PATHS = "";
-				HEADER_SEARCH_PATHS = "$(inherited)";
-				INFOPLIST_FILE = AzureCommunicationChat.xcodeproj/AzureCommunicationChat_Info.plist;
-				IPHONEOS_DEPLOYMENT_TARGET = "";
-=======
 				DYLIB_INSTALL_NAME_BASE = "@rpath";
 				INSTALL_PATH = "$(LOCAL_LIBRARY_DIR)/Frameworks";
 				IPHONEOS_DEPLOYMENT_TARGET = 12.0;
->>>>>>> 41039cc1
 				LD_RUNPATH_SEARCH_PATHS = (
 					"$(inherited)",
 					"@executable_path/Frameworks",
 					"@loader_path/Frameworks",
 				);
-<<<<<<< HEAD
-				MACOSX_DEPLOYMENT_TARGET = "";
-				MARKETING_VERSION = "1.0.0-beta.5";
-				OTHER_CFLAGS = "$(inherited)";
-				OTHER_LDFLAGS = "$(inherited)";
-				OTHER_SWIFT_FLAGS = "$(inherited)";
-				PLIST_FILE_OUTPUT_FORMAT = binary;
-=======
 				NEW_SETTING = "";
->>>>>>> 41039cc1
 				PRODUCT_BUNDLE_IDENTIFIER = com.azure.communication.AzureCommunicationChat;
 				PRODUCT_NAME = "$(TARGET_NAME:c99extidentifier)";
 				SDKROOT = iphoneos;
 				SKIP_INSTALL = YES;
-<<<<<<< HEAD
-				STRINGS_FILE_OUTPUT_ENCODING = binary;
-				SWIFT_ACTIVE_COMPILATION_CONDITIONS = "$(inherited)";
-				SWIFT_VERSION = 5.0;
-				TARGET_NAME = AzureCommunicationChat;
-				TVOS_DEPLOYMENT_TARGET = "";
-				USE_HEADERMAP = YES;
-				WATCHOS_DEPLOYMENT_TARGET = "";
-=======
 				SWIFT_OPTIMIZATION_LEVEL = "-Onone";
 				SWIFT_VERSION = 5.0;
 				TARGETED_DEVICE_FAMILY = "1,2";
->>>>>>> 41039cc1
 			};
 			name = Debug;
 		};
 		OBJ_119 /* Release */ = {
 			isa = XCBuildConfiguration;
-<<<<<<< HEAD
-			baseConfigurationReference = 7A58867D69CCC73DB8C8CCDC /* Pods-AzureCommunicationChat.release.xcconfig */;
-=======
 			baseConfigurationReference = 04B336EEF1E42CCE389E4935 /* Pods-AzureCommunicationChat.release.xcconfig */;
->>>>>>> 41039cc1
 			buildSettings = {
 				APPLICATION_EXTENSION_API_ONLY = NO;
 				BUILD_LIBRARY_FOR_DISTRIBUTION = YES;
@@ -1410,48 +986,21 @@
 				DEFINES_MODULE = YES;
 				DYLIB_COMPATIBILITY_VERSION = 1;
 				DYLIB_CURRENT_VERSION = 1;
-<<<<<<< HEAD
-				ENABLE_TESTABILITY = YES;
-				FRAMEWORK_SEARCH_PATHS = "";
-				HEADER_SEARCH_PATHS = "$(inherited)";
-				INFOPLIST_FILE = AzureCommunicationChat.xcodeproj/AzureCommunicationChat_Info.plist;
-				IPHONEOS_DEPLOYMENT_TARGET = "";
-=======
 				DYLIB_INSTALL_NAME_BASE = "@rpath";
 				INSTALL_PATH = "$(LOCAL_LIBRARY_DIR)/Frameworks";
 				IPHONEOS_DEPLOYMENT_TARGET = 12.0;
->>>>>>> 41039cc1
 				LD_RUNPATH_SEARCH_PATHS = (
 					"$(inherited)",
 					"@executable_path/Frameworks",
 					"@loader_path/Frameworks",
 				);
-<<<<<<< HEAD
-				MACOSX_DEPLOYMENT_TARGET = "";
-				MARKETING_VERSION = "1.0.0-beta.5";
-				OTHER_CFLAGS = "$(inherited)";
-				OTHER_LDFLAGS = "$(inherited)";
-				OTHER_SWIFT_FLAGS = "$(inherited)";
-				PLIST_FILE_OUTPUT_FORMAT = binary;
-=======
 				NEW_SETTING = "";
->>>>>>> 41039cc1
 				PRODUCT_BUNDLE_IDENTIFIER = com.azure.communication.AzureCommunicationChat;
 				PRODUCT_NAME = "$(TARGET_NAME:c99extidentifier)";
 				SDKROOT = iphoneos;
 				SKIP_INSTALL = YES;
-<<<<<<< HEAD
-				STRINGS_FILE_OUTPUT_ENCODING = binary;
-				SWIFT_ACTIVE_COMPILATION_CONDITIONS = "$(inherited)";
-				SWIFT_VERSION = 5.0;
-				TARGET_NAME = AzureCommunicationChat;
-				TVOS_DEPLOYMENT_TARGET = "";
-				USE_HEADERMAP = YES;
-				WATCHOS_DEPLOYMENT_TARGET = "";
-=======
 				SWIFT_VERSION = 5.0;
 				TARGETED_DEVICE_FAMILY = "1,2";
->>>>>>> 41039cc1
 			};
 			name = Release;
 		};
@@ -1498,10 +1047,6 @@
 					"SWIFT_PACKAGE=1",
 					"DEBUG=1",
 				);
-<<<<<<< HEAD
-				IPHONEOS_DEPLOYMENT_TARGET = "";
-				MACOSX_DEPLOYMENT_TARGET = "";
-=======
 				GCC_WARN_64_TO_32_BIT_CONVERSION = YES;
 				GCC_WARN_ABOUT_RETURN_TYPE = YES_ERROR;
 				GCC_WARN_UNDECLARED_SELECTOR = YES;
@@ -1509,16 +1054,11 @@
 				GCC_WARN_UNUSED_FUNCTION = YES;
 				GCC_WARN_UNUSED_VARIABLE = YES;
 				IPHONEOS_DEPLOYMENT_TARGET = 12.0;
->>>>>>> 41039cc1
 				ONLY_ACTIVE_ARCH = YES;
 				OTHER_SWIFT_FLAGS = "$(inherited) -DXcode";
 				PRODUCT_NAME = "$(TARGET_NAME)";
 				SDKROOT = iphoneos;
-<<<<<<< HEAD
-				SUPPORTED_PLATFORMS = "iphonesimulator iphoneos";
-=======
 				SUPPORTED_PLATFORMS = "macosx iphoneos iphonesimulator appletvos appletvsimulator watchos watchsimulator";
->>>>>>> 41039cc1
 				SWIFT_ACTIVE_COMPILATION_CONDITIONS = "$(inherited) SWIFT_PACKAGE DEBUG";
 				SWIFT_OPTIMIZATION_LEVEL = "-Onone";
 				SWIFT_VERSION = 5.0;
@@ -1569,17 +1109,6 @@
 					"$(inherited)",
 					"SWIFT_PACKAGE=1",
 				);
-<<<<<<< HEAD
-				IPHONEOS_DEPLOYMENT_TARGET = "";
-				MACOSX_DEPLOYMENT_TARGET = "";
-				OTHER_SWIFT_FLAGS = "$(inherited) -DXcode";
-				PRODUCT_NAME = "$(TARGET_NAME)";
-				SDKROOT = iphoneos;
-				SUPPORTED_PLATFORMS = "iphonesimulator iphoneos";
-				SWIFT_ACTIVE_COMPILATION_CONDITIONS = "$(inherited) SWIFT_PACKAGE";
-				SWIFT_COMPILATION_MODE = wholemodule;
-				SWIFT_OPTIMIZATION_LEVEL = "-O";
-=======
 				GCC_WARN_64_TO_32_BIT_CONVERSION = YES;
 				GCC_WARN_ABOUT_RETURN_TYPE = YES_ERROR;
 				GCC_WARN_UNDECLARED_SELECTOR = YES;
@@ -1594,7 +1123,6 @@
 				SWIFT_ACTIVE_COMPILATION_CONDITIONS = "$(inherited) SWIFT_PACKAGE";
 				SWIFT_OPTIMIZATION_LEVEL = "-Owholemodule";
 				SWIFT_VERSION = 5.0;
->>>>>>> 41039cc1
 				USE_HEADERMAP = NO;
 				VALIDATE_PRODUCT = YES;
 				VERSIONING_SYSTEM = "apple-generic";
@@ -1604,8 +1132,6 @@
 /* End XCBuildConfiguration section */
 
 /* Begin XCConfigurationList section */
-<<<<<<< HEAD
-=======
 		D147E63225CE242C001CFB5D /* Build configuration list for PBXNativeTarget "AzureCommunicationChatUnitTests" */ = {
 			isa = XCConfigurationList;
 			buildConfigurations = (
@@ -1615,7 +1141,6 @@
 			defaultConfigurationIsVisible = 0;
 			defaultConfigurationName = Release;
 		};
->>>>>>> 41039cc1
 		D1B7EAF2257F02FC004F384A /* Build configuration list for PBXNativeTarget "AzureCommunicationChatTests" */ = {
 			isa = XCConfigurationList;
 			buildConfigurations = (
@@ -1657,14 +1182,11 @@
 /* End XCRemoteSwiftPackageReference section */
 
 /* Begin XCSwiftPackageProductDependency section */
-<<<<<<< HEAD
-=======
 		D193C45A25CE258F006F769C /* OHHTTPStubsSwift */ = {
 			isa = XCSwiftPackageProductDependency;
 			package = D1BA104B25807B7500CA7130 /* XCRemoteSwiftPackageReference "OHHTTPStubs" */;
 			productName = OHHTTPStubsSwift;
 		};
->>>>>>> 41039cc1
 		D1BA104C25807B7500CA7130 /* OHHTTPStubsSwift */ = {
 			isa = XCSwiftPackageProductDependency;
 			package = D1BA104B25807B7500CA7130 /* XCRemoteSwiftPackageReference "OHHTTPStubs" */;
