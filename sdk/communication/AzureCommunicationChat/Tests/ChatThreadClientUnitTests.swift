// --------------------------------------------------------------------------
//
// Copyright (c) Microsoft Corporation. All rights reserved.
//
// The MIT License (MIT)
//
// Permission is hereby granted, free of charge, to any person obtaining a copy
// of this software and associated documentation files (the ""Software""), to
// deal in the Software without restriction, including without limitation the
// rights to use, copy, modify, merge, publish, distribute, sublicense, and/or
// sell copies of the Software, and to permit persons to whom the Software is
// furnished to do so, subject to the following conditions:
//
// The above copyright notice and this permission notice shall be included in
// all copies or substantial portions of the Software.
//
// THE SOFTWARE IS PROVIDED *AS IS*, WITHOUT WARRANTY OF ANY KIND, EXPRESS OR
// IMPLIED, INCLUDING BUT NOT LIMITED TO THE WARRANTIES OF MERCHANTABILITY,
// FITNESS FOR A PARTICULAR PURPOSE AND NONINFRINGEMENT. IN NO EVENT SHALL THE
// AUTHORS OR COPYRIGHT HOLDERS BE LIABLE FOR ANY CLAIM, DAMAGES OR OTHER
// LIABILITY, WHETHER IN AN ACTION OF CONTRACT, TORT OR OTHERWISE, ARISING
// FROM, OUT OF OR IN CONNECTION WITH THE SOFTWARE OR THE USE OR OTHER DEALINGS
// IN THE SOFTWARE.
//
// --------------------------------------------------------------------------
import AzureCommunication
import AzureCommunicationChat
import AzureCore
import OHHTTPStubsSwift
import XCTest

// swiftlint:disable all
class ChatThreadClientUnitTests: XCTestCase {
    private var chatClient: ChatClient!
    private var chatClientThread: ChatThreadClient!

    private let endpoint = "https://www.acsunittest.com"
    private let token = generateToken()

    private let participantId = "test_participant_id"
    private let participantName = "test_participant_name"
    private let threadId = "test_thread_id"
    private let topic = "test topic"
    private let messageId = "test_message_id"

    override func setUp() {
        super.setUp()

<<<<<<< HEAD
        guard let credential = try? CommunicationUserCredential(token: token) else {
=======
        guard let credential = try? CommunicationTokenCredential(token: token) else {
>>>>>>> 295c1cbb1420b00fa602b08341ce88bdb8cb3bb9
            continueAfterFailure = false
            XCTFail("Failed to create credential")
            return
        }

        let options = AzureCommunicationChatClientOptions()

        guard let client = try? ChatClient(endpoint: endpoint, credential: credential, withOptions: options) else {
            XCTFail("Failed to initialize ChatClient")
            return
        }

        // TODO: get this from TestConfig
        chatClient = client

        do {
            chatClientThread = try chatClient.createClient(forThread: threadId)
        } catch _ {
            XCTFail("Failed to initialize ChatThreadClient")
        }
    }

    func test_UpdateThreadTopic_ReturnSuccess() {
        let bundle = Bundle(for: type(of: self))
        let path = bundle.path(forResource: "NoContent", ofType: "json") ?? ""
        stub(condition: isMethodPATCH()) { _ in
            fixture(filePath: path, status: 204, headers: nil)
        }

        let expectation = self.expectation(description: "Update thread topic")

        chatClientThread.update(topic: topic, completionHandler: { result, _ in
            switch result {
            case let .success(response):
                XCTAssertNotNil(response)

            case .failure:
                XCTFail("Unexpected failure happened in update thread topic")
            }

            expectation.fulfill()
        })

        waitForExpectations(timeout: TestConfig.timeout) { error in
            if let error = error {
                XCTFail("Update thread topic timed out: \(error)")
            }
        }
    }

    func test_UpdateThreadTopic_ReturnError() {
        let bundle = Bundle(for: type(of: self))
        let path = bundle.path(forResource: "UnauthorizedError", ofType: "json") ?? ""
        stub(condition: isMethodPATCH()) { _ in
            fixture(filePath: path, status: 401, headers: nil)
        }

        let expectation = self.expectation(description: "Update thread topic")

        chatClientThread.update(topic: topic, completionHandler: { result, _ in
            switch result {
            case .success:
                XCTFail("Unexpected failure happened in update thread topic")

            case let .failure(error):
                XCTAssertNotNil(error)
            }

            expectation.fulfill()
        })

        waitForExpectations(timeout: TestConfig.timeout) { error in
            if let error = error {
                XCTFail("Update thread topic timed out: \(error)")
            }
        }
    }

    func test_SendMessage_ReturnSuccess() {
        let bundle = Bundle(for: type(of: self))
        let path = bundle.path(forResource: "SendMessageResponse", ofType: "json") ?? ""
        stub(condition: isMethodPOST()) { _ in
            fixture(filePath: path, status: 201, headers: nil)
        }

        let messageRequest = SendChatMessageRequest(
            priority: ChatMessagePriority.normal,
            content: "Hello world!",
            senderDisplayName: "Leo"
        )

        let expectation = self.expectation(description: "Send message")

        chatClientThread.send(message: messageRequest, completionHandler: { result, _ in
            switch result {
            case let .success(response):
                XCTAssertNotNil(response)
                XCTAssertEqual(response.id, self.messageId)

            case .failure:
                XCTFail("Unexpected failure happened in send message")
            }

            expectation.fulfill()
        })

        waitForExpectations(timeout: TestConfig.timeout) { error in
            if let error = error {
                XCTFail("Send message timed out: \(error)")
            }
        }
    }

    func test_SendMessage_ReturnError() {
        let bundle = Bundle(for: type(of: self))
        let path = bundle.path(forResource: "UnauthorizedError", ofType: "json") ?? ""
        stub(condition: isMethodPOST()) { _ in
            fixture(filePath: path, status: 401, headers: nil)
        }

        let messageRequest = SendChatMessageRequest(
            priority: ChatMessagePriority.normal,
            content: "Hello world!",
            senderDisplayName: "Leo"
        )

        let expectation = self.expectation(description: "Send message")

        chatClientThread.send(message: messageRequest, completionHandler: { result, _ in
            switch result {
            case .success:
                XCTFail("Unexpected failure happened in send message")

            case let .failure(error):
                XCTAssertNotNil(error)
            }

            expectation.fulfill()
        })

        waitForExpectations(timeout: TestConfig.timeout) { error in
            if let error = error {
                XCTFail("Send message timed out: \(error)")
            }
        }
    }

    func test_GetMessage_ReturnSuccess() {
        let bundle = Bundle(for: type(of: self))
        let path = bundle.path(forResource: "GetMessageResponse", ofType: "json") ?? ""
        stub(condition: isMethodGET()) { _ in
            fixture(filePath: path, status: 200, headers: nil)
        }

        let expectation = self.expectation(description: "Get message")

        chatClientThread.get(message: messageId, completionHandler: { result, _ in
            switch result {
            case let .success(response):
                guard let content = response.content else {
                    XCTFail("Failed to extract message content from response")
                    return
                }
                XCTAssertNotNil(response)
                XCTAssertEqual(response.id, self.messageId)
                XCTAssertEqual(content.message, "Hello World!")

            case .failure:
                XCTFail("Unexpected failure happened in get message")
            }

            expectation.fulfill()
        })

        waitForExpectations(timeout: TestConfig.timeout) { error in
            if let error = error {
                XCTFail("Get message timed out: \(error)")
            }
        }
    }

    func test_GetMessage_ReturnError() {
        let bundle = Bundle(for: type(of: self))
        let path = bundle.path(forResource: "UnauthorizedError", ofType: "json") ?? ""
        stub(condition: isMethodGET()) { _ in
            fixture(filePath: path, status: 401, headers: nil)
        }

        let expectation = self.expectation(description: "Get message")

        chatClientThread.get(message: messageId, completionHandler: { result, _ in
            switch result {
            case .success:
                XCTFail("Unexpected failure happened in get message")

            case let .failure(error):
                XCTAssertNotNil(error)
            }

            expectation.fulfill()
        })

        waitForExpectations(timeout: TestConfig.timeout) { error in
            if let error = error {
                XCTFail("Get message timed out: \(error)")
            }
        }
    }

    func test_ListMessages_ReturnSuccess() {
        let bundle = Bundle(for: type(of: self))
        let path = bundle.path(forResource: "ListMessagesResponse", ofType: "json") ?? ""
        stub(condition: isMethodGET()) { _ in
            fixture(filePath: path, status: 200, headers: nil)
        }

        let expectation = self.expectation(description: "List messages")

        chatClientThread.listMessages(completionHandler: { result, _ in
            switch result {
            case let .success(response):
                XCTAssertNotNil(response)
                response.nextItem { result in
                    switch result {
                    case let .success(message):
                        guard let content = message.content else {
                            XCTFail("Failed to extract message content from response")
                            return
                        }
                        XCTAssertEqual(message.id, self.messageId)
                        XCTAssertEqual(content.message, "Hello world!")
                        XCTAssertEqual(message.senderId, self.participantId)

                    case .failure:
                        XCTFail("Unexpected failure happened in list messages")
                    }
                }

            case .failure:
                XCTFail("Unexpected failure happened in list messages")
            }

            expectation.fulfill()
        })

        waitForExpectations(timeout: TestConfig.timeout) { error in
            if let error = error {
                XCTFail("List messages timed out: \(error)")
            }
        }
    }

    func test_ListMessages_ReturnError() {
        let bundle = Bundle(for: type(of: self))
        let path = bundle.path(forResource: "UnauthorizedError", ofType: "json") ?? ""
        stub(condition: isMethodGET()) { _ in
            fixture(filePath: path, status: 401, headers: nil)
        }

        let expectation = self.expectation(description: "List messages")

        chatClientThread.listMessages(completionHandler: { result, _ in
            switch result {
            case .success:
                XCTFail("Unexpected failure happened in list messages")

            case let .failure(error):
                XCTAssertNotNil(error)
            }

            expectation.fulfill()
        })

        waitForExpectations(timeout: TestConfig.timeout) { error in
            if let error = error {
                XCTFail("List messages timed out: \(error)")
            }
        }
    }

    func test_UpdateMessage_ReturnSuccess() {
        let bundle = Bundle(for: type(of: self))
        let path = bundle.path(forResource: "NoContent", ofType: "json") ?? ""
        stub(condition: isMethodPATCH()) { _ in
            fixture(filePath: path, status: 204, headers: nil)
        }

        let expectation = self.expectation(description: "Update message")

        chatClientThread.update(topic: topic, completionHandler: { result, _ in
            switch result {
            case let .success(response):
                XCTAssertNotNil(response)

            case .failure:
                XCTFail("Unexpected failure happened in update message")
            }

            expectation.fulfill()
        })

        waitForExpectations(timeout: TestConfig.timeout) { error in
            if let error = error {
                XCTFail("Update message timed out: \(error)")
            }
        }
    }

    func test_UpdateMessage_ReturnError() {
        let bundle = Bundle(for: type(of: self))
        let path = bundle.path(forResource: "UnauthorizedError", ofType: "json") ?? ""
        stub(condition: isMethodPATCH()) { _ in
            fixture(filePath: path, status: 401, headers: nil)
        }

        let expectation = self.expectation(description: "Update message")

        chatClientThread.update(topic: topic, completionHandler: { result, _ in
            switch result {
            case .success:
                XCTFail("Unexpected failure happened in update message")

            case let .failure(error):
                XCTAssertNotNil(error)
            }

            expectation.fulfill()
        })

        waitForExpectations(timeout: TestConfig.timeout) { error in
            if let error = error {
                XCTFail("Update message timed out: \(error)")
            }
        }
    }

    func test_DeleteMessage_ReturnSuccess() {
        let bundle = Bundle(for: type(of: self))
        let path = bundle.path(forResource: "NoContent", ofType: "json") ?? ""
        stub(condition: isMethodDELETE()) { _ in
            fixture(filePath: path, status: 204, headers: nil)
        }

        let expectation = self.expectation(description: "Delete message")

        chatClientThread.delete(message: messageId, completionHandler: { result, _ in
            switch result {
            case let .success(response):
                XCTAssertNotNil(response)

            case .failure:
                XCTFail("Unexpected failure happened in delete message")
            }

            expectation.fulfill()
        })

        waitForExpectations(timeout: TestConfig.timeout) { error in
            if let error = error {
                XCTFail("Delete message timed out: \(error)")
            }
        }
    }

    func test_DeleteMessage_ReturnError() {
        let bundle = Bundle(for: type(of: self))
        let path = bundle.path(forResource: "UnauthorizedError", ofType: "json") ?? ""
        stub(condition: isMethodDELETE()) { _ in
            fixture(filePath: path, status: 401, headers: nil)
        }

        let expectation = self.expectation(description: "Delete message")

        chatClientThread.delete(message: messageId, completionHandler: { result, _ in
            switch result {
            case .success:
                XCTFail("Unexpected failure happened in delete message")

            case let .failure(error):
                XCTAssertNotNil(error)
            }

            expectation.fulfill()
        })

        waitForExpectations(timeout: TestConfig.timeout) { error in
            if let error = error {
                XCTFail("Delete message timed out: \(error)")
            }
        }
    }

    func test_ListParticipants_ReturnSuccess() {
        let bundle = Bundle(for: type(of: self))
        let path = bundle.path(forResource: "ListParticipantsResponse", ofType: "json") ?? ""
        stub(condition: isMethodGET()) { _ in
            fixture(filePath: path, status: 200, headers: nil)
        }

        let expectation = self.expectation(description: "List participants")

        chatClientThread.listParticipants(completionHandler: { result, _ in
            switch result {
            case let .success(response):
                XCTAssertNotNil(response)
                response.nextItem { result in
                    switch result {
                    case let .success(participant):
                        guard let displayName = participant.displayName else {
                            XCTFail("Failed to extract senderDisplayName from response")
                            return
                        }
                        XCTAssertEqual(participant.id, self.participantId)
                        XCTAssertEqual(displayName, self.participantName)

                    case .failure:
                        XCTFail("Unexpected failure happened in list participants")
                    }
                }

            case .failure:
                XCTFail("Unexpected failure happened in list participants")
            }

            expectation.fulfill()
        })

        waitForExpectations(timeout: TestConfig.timeout) { error in
            if let error = error {
                XCTFail("List participants timed out: \(error)")
            }
        }
    }

    func test_ListParticipants_ReturnError() {
        let bundle = Bundle(for: type(of: self))
        let path = bundle.path(forResource: "UnauthorizedError", ofType: "json") ?? ""
        stub(condition: isMethodGET()) { _ in
            fixture(filePath: path, status: 401, headers: nil)
        }

        let expectation = self.expectation(description: "List participants")

        chatClientThread.listParticipants(completionHandler: { result, _ in
            switch result {
            case .success:
                XCTFail("Unexpected failure happened in list participants")

            case let .failure(error):
                XCTAssertNotNil(error)
            }

            expectation.fulfill()
        })

        waitForExpectations(timeout: TestConfig.timeout) { error in
            if let error = error {
                XCTFail("List participants timed out: \(error)")
            }
        }
    }

    func test_AddParticipant_ReturnSuccess() {
        let bundle = Bundle(for: type(of: self))
        let path = bundle.path(forResource: "AddParticipantResponse", ofType: "json") ?? ""
        stub(condition: isMethodPOST()) { _ in
            fixture(filePath: path, status: 201, headers: nil)
        }

        let expectation = self.expectation(description: "Add participant")

        let participant = ChatParticipant(
            id: participantId,
            shareHistoryTime: Iso8601Date(string: "2016-04-13T00:00:00Z")!
        )

        chatClientThread.add(participants: [participant], completionHandler: { result, _ in
            switch result {
            case let .success(response):
                XCTAssertNotNil(response)

            case .failure:
                XCTFail("Unexpected failure happened in Add participant")
            }

            expectation.fulfill()
        })

        waitForExpectations(timeout: TestConfig.timeout) { error in
            if let error = error {
                XCTFail("Add participant timed out: \(error)")
            }
        }
    }

    func test_AddParticipant_ReturnError() {
        let bundle = Bundle(for: type(of: self))
        let path = bundle.path(forResource: "UnauthorizedError", ofType: "json") ?? ""
        stub(condition: isMethodPOST()) { _ in
            fixture(filePath: path, status: 401, headers: nil)
        }

        let expectation = self.expectation(description: "Add participant")

        let participant = ChatParticipant(
            id: participantId,
            shareHistoryTime: Iso8601Date(string: "2016-04-13T00:00:00Z")!
        )

        chatClientThread.add(participants: [participant], completionHandler: { result, _ in
            switch result {
            case .success:
                XCTFail("Unexpected failure happened in add participant")

            case let .failure(error):
                XCTAssertNotNil(error)
            }

            expectation.fulfill()
        })

        waitForExpectations(timeout: TestConfig.timeout) { error in
            if let error = error {
                XCTFail("Add participant timed out: \(error)")
            }
        }
    }

    func test_RemoveParticipant_ReturnSuccess() {
        let bundle = Bundle(for: type(of: self))
        let path = bundle.path(forResource: "NoContent", ofType: "json") ?? ""
        stub(condition: isMethodDELETE()) { _ in
            fixture(filePath: path, status: 204, headers: nil)
        }

        let expectation = self.expectation(description: "Remove Participant")

        chatClientThread.remove(participant: participantId, completionHandler: { result, _ in
            switch result {
            case let .success(response):
                XCTAssertNotNil(response)

            case .failure:
                XCTFail("Unexpected failure happened in remove participant")
            }

            expectation.fulfill()
        })

        waitForExpectations(timeout: TestConfig.timeout) { error in
            if let error = error {
                XCTFail("Remove participant timed out: \(error)")
            }
        }
    }

    func test_RemoveParticipant_ReturnError() {
        let bundle = Bundle(for: type(of: self))
        let path = bundle.path(forResource: "UnauthorizedError", ofType: "json") ?? ""
        stub(condition: isMethodDELETE()) { _ in
            fixture(filePath: path, status: 401, headers: nil)
        }

        let expectation = self.expectation(description: "Remove Participant")

        chatClientThread.remove(participant: participantId, completionHandler: { result, _ in
            switch result {
            case .success:
                XCTFail("Unexpected failure happened in remove participant")

            case let .failure(error):
                XCTAssertNotNil(error)
            }

            expectation.fulfill()
        })

        waitForExpectations(timeout: TestConfig.timeout) { error in
            if let error = error {
                XCTFail("Remove participant timed out: \(error)")
            }
        }
    }

    func test_SendTypingNotification_ReturnSuccess() {
        let bundle = Bundle(for: type(of: self))
        let path = bundle.path(forResource: "NoContent", ofType: "json") ?? ""
        stub(condition: isMethodPOST()) { _ in
            fixture(filePath: path, status: 200, headers: nil)
        }

        let expectation = self.expectation(description: "Send typing notification")

        chatClientThread.sendTypingNotification(completionHandler: { result, _ in
            switch result {
            case let .success(response):
                XCTAssertNotNil(response)

            case .failure:
                XCTFail("Unexpected failure happened in send typing notification")
            }

            expectation.fulfill()
        })

        waitForExpectations(timeout: TestConfig.timeout) { error in
            if let error = error {
                XCTFail("Send typing notification timed out: \(error)")
            }
        }
    }

    func test_SendTypingNotification_ReturnError() {
        let bundle = Bundle(for: type(of: self))
        let path = bundle.path(forResource: "UnauthorizedError", ofType: "json") ?? ""
        stub(condition: isMethodPOST()) { _ in
            fixture(filePath: path, status: 401, headers: nil)
        }

        let expectation = self.expectation(description: "Send typing notification")

        chatClientThread.sendTypingNotification(completionHandler: { result, _ in
            switch result {
            case .success:
                XCTFail("Unexpected failure happened in send typing notification")

            case let .failure(error):
                XCTAssertNotNil(error)
            }

            expectation.fulfill()
        })

        waitForExpectations(timeout: TestConfig.timeout) { error in
            if let error = error {
                XCTFail("Send typing notification timed out: \(error)")
            }
        }
    }

    func test_SendReadReceipt_ReturnSuccess() {
        let bundle = Bundle(for: type(of: self))
        let path = bundle.path(forResource: "NoContent", ofType: "json") ?? ""
        stub(condition: isMethodPOST()) { _ in
            fixture(filePath: path, status: 200, headers: nil)
        }

        let expectation = self.expectation(description: "Send read receipt")

        chatClientThread.sendReadReceipt(forMessage: messageId, completionHandler: { result, _ in
            switch result {
            case let .success(response):
                XCTAssertNotNil(response)

            case .failure:
                XCTFail("Unexpected failure happened in send read receipt")
            }

            expectation.fulfill()
        })

        waitForExpectations(timeout: TestConfig.timeout) { error in
            if let error = error {
                XCTFail("Send read receipt timed out: \(error)")
            }
        }
    }

    func test_SendReadReceipt_ReturnError() {
        let bundle = Bundle(for: type(of: self))
        let path = bundle.path(forResource: "UnauthorizedError", ofType: "json") ?? ""
        stub(condition: isMethodPOST()) { _ in
            fixture(filePath: path, status: 401, headers: nil)
        }

        let expectation = self.expectation(description: "Send read receipt")

        chatClientThread.sendReadReceipt(forMessage: messageId, completionHandler: { result, _ in
            switch result {
            case .success:
                XCTFail("Unexpected failure happened in send read receipt")

            case let .failure(error):
                XCTAssertNotNil(error)
            }

            expectation.fulfill()
        })

        waitForExpectations(timeout: TestConfig.timeout) { error in
            if let error = error {
                XCTFail("Send read receipt timed out: \(error)")
            }
        }
    }

    func test_ListReadReceipts_ReturnSuccess() {
        let bundle = Bundle(for: type(of: self))
        let path = bundle.path(forResource: "ListReadReceiptResponse", ofType: "json") ?? ""
        stub(condition: isMethodGET()) { _ in
            fixture(filePath: path, status: 200, headers: nil)
        }

        let expectation = self.expectation(description: "List read receipts")

        chatClientThread.listReadReceipts(completionHandler: { result, _ in
            switch result {
            case let .success(response):
                XCTAssertNotNil(response)
                response.nextItem { result in
                    switch result {
                    case let .success(readReceipt):
                        XCTAssertEqual(readReceipt.senderId, self.participantId)
                        XCTAssertEqual(readReceipt.chatMessageId, self.messageId)
                        XCTAssertNotNil(readReceipt.readOn)

                    case .failure:
                        XCTFail("Unexpected failure happened in list read receipts")
                    }
                }

            case .failure:
                XCTFail("Unexpected failure happened in list read receipts")
            }

            expectation.fulfill()
        })

        waitForExpectations(timeout: TestConfig.timeout) { error in
            if let error = error {
                XCTFail("List read receipts timed out: \(error)")
            }
        }
    }

    func test_ListReadReceipts_ReturnError() {
        let bundle = Bundle(for: type(of: self))
        let path = bundle.path(forResource: "UnauthorizedError", ofType: "json") ?? ""
        stub(condition: isMethodGET()) { _ in
            fixture(filePath: path, status: 401, headers: nil)
        }

        let expectation = self.expectation(description: "List read receipts")

        chatClientThread.listReadReceipts(completionHandler: { result, _ in
            switch result {
            case .success:
                XCTFail("Unexpected failure happened in list read receipt")

            case let .failure(error):
                XCTAssertNotNil(error)
            }

            expectation.fulfill()
        })

        waitForExpectations(timeout: TestConfig.timeout) { error in
            if let error = error {
                XCTFail("List read receipts timed out: \(error)")
            }
        }
    }
}<|MERGE_RESOLUTION|>--- conflicted
+++ resolved
@@ -46,11 +46,7 @@
     override func setUp() {
         super.setUp()
 
-<<<<<<< HEAD
-        guard let credential = try? CommunicationUserCredential(token: token) else {
-=======
         guard let credential = try? CommunicationTokenCredential(token: token) else {
->>>>>>> 295c1cbb1420b00fa602b08341ce88bdb8cb3bb9
             continueAfterFailure = false
             XCTFail("Failed to create credential")
             return
