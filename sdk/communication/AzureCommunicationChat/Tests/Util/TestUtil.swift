// --------------------------------------------------------------------------
//
// Copyright (c) Microsoft Corporation. All rights reserved.
//
// The MIT License (MIT)
//
// Permission is hereby granted, free of charge, to any person obtaining a copy
// of this software and associated documentation files (the ""Software""), to
// deal in the Software without restriction, including without limitation the
// rights to use, copy, modify, merge, publish, distribute, sublicense, and/or
// sell copies of the Software, and to permit persons to whom the Software is
// furnished to do so, subject to the following conditions:
//
// The above copyright notice and this permission notice shall be included in
// all copies or substantial portions of the Software.
//
// THE SOFTWARE IS PROVIDED *AS IS*, WITHOUT WARRANTY OF ANY KIND, EXPRESS OR
// IMPLIED, INCLUDING BUT NOT LIMITED TO THE WARRANTIES OF MERCHANTABILITY,
// FITNESS FOR A PARTICULAR PURPOSE AND NONINFRINGEMENT. IN NO EVENT SHALL THE
// AUTHORS OR COPYRIGHT HOLDERS BE LIABLE FOR ANY CLAIM, DAMAGES OR OTHER
// LIABILITY, WHETHER IN AN ACTION OF CONTRACT, TORT OR OTHERWISE, ARISING
// FROM, OUT OF OR IN CONNECTION WITH THE SOFTWARE OR THE USE OR OTHER DEALINGS
// IN THE SOFTWARE.
//
// --------------------------------------------------------------------------
<<<<<<< HEAD
<<<<<<< HEAD:sdk/communication/AzureCommunicationChat/Tests/Util/TestUtil.swift
=======
>>>>>>> 295c1cbb1420b00fa602b08341ce88bdb8cb3bb9
import AzureCommunication
import AzureCommunicationChat
import Foundation

class TestConfig {
    public static let mode: String = "playback"
    public static let user1: String = "id:1"
    public static let user2: String = "id:2"
    public static let timeout: TimeInterval = 10.0

    /// Creates and returns a ChatClient
    public static func getChatClient() throws -> ChatClient {
        let endpoint = "https://endpoint"
        let token = generateToken()
<<<<<<< HEAD
        let credential = try CommunicationUserCredential(token: token)
=======
        let credential = try CommunicationTokenCredential(token: token)
>>>>>>> 295c1cbb1420b00fa602b08341ce88bdb8cb3bb9
        let options = AzureCommunicationChatClientOptions()

        return try ChatClient(endpoint: endpoint, credential: credential, withOptions: options)
    }
}

func generateToken() -> String {
    let fakeValue = "{\"iss\":\"ACS\",\"iat\": 1608152725,\"exp\": 1739688725,\"aud\": \"\",\"sub\": \"\"}"
        .base64EncodedString()
    return "eyJ0eXAiOiJKV1QiLCJhbGciOiJIUzI1NiJ9." + fakeValue + ".EMS0ExXqRuobm34WKJE8mAfZ7KppU5kEHl0OFdyree8"
}
<<<<<<< HEAD
=======

import UIKit

class ViewController: UIViewController {

    override func viewDidLoad() {
        super.viewDidLoad()
        // Do any additional setup after loading the view.
    }


}

>>>>>>> 295c1cbb1420b00fa602b08341ce88bdb8cb3bb9:examples/AzureSDKSmokeTest/AzureSDKSmokeTest/ViewController.swift
=======
>>>>>>> 295c1cbb1420b00fa602b08341ce88bdb8cb3bb9<|MERGE_RESOLUTION|>--- conflicted
+++ resolved
@@ -23,10 +23,6 @@
 // IN THE SOFTWARE.
 //
 // --------------------------------------------------------------------------
-<<<<<<< HEAD
-<<<<<<< HEAD:sdk/communication/AzureCommunicationChat/Tests/Util/TestUtil.swift
-=======
->>>>>>> 295c1cbb1420b00fa602b08341ce88bdb8cb3bb9
 import AzureCommunication
 import AzureCommunicationChat
 import Foundation
@@ -41,11 +37,7 @@
     public static func getChatClient() throws -> ChatClient {
         let endpoint = "https://endpoint"
         let token = generateToken()
-<<<<<<< HEAD
-        let credential = try CommunicationUserCredential(token: token)
-=======
         let credential = try CommunicationTokenCredential(token: token)
->>>>>>> 295c1cbb1420b00fa602b08341ce88bdb8cb3bb9
         let options = AzureCommunicationChatClientOptions()
 
         return try ChatClient(endpoint: endpoint, credential: credential, withOptions: options)
@@ -56,22 +48,4 @@
     let fakeValue = "{\"iss\":\"ACS\",\"iat\": 1608152725,\"exp\": 1739688725,\"aud\": \"\",\"sub\": \"\"}"
         .base64EncodedString()
     return "eyJ0eXAiOiJKV1QiLCJhbGciOiJIUzI1NiJ9." + fakeValue + ".EMS0ExXqRuobm34WKJE8mAfZ7KppU5kEHl0OFdyree8"
-}
-<<<<<<< HEAD
-=======
-
-import UIKit
-
-class ViewController: UIViewController {
-
-    override func viewDidLoad() {
-        super.viewDidLoad()
-        // Do any additional setup after loading the view.
-    }
-
-
-}
-
->>>>>>> 295c1cbb1420b00fa602b08341ce88bdb8cb3bb9:examples/AzureSDKSmokeTest/AzureSDKSmokeTest/ViewController.swift
-=======
->>>>>>> 295c1cbb1420b00fa602b08341ce88bdb8cb3bb9+}