// --------------------------------------------------------------------------
//
// Copyright (c) Microsoft Corporation. All rights reserved.
//
// The MIT License (MIT)
//
// Permission is hereby granted, free of charge, to any person obtaining a copy
// of this software and associated documentation files (the ""Software""), to
// deal in the Software without restriction, including without limitation the
// rights to use, copy, modify, merge, publish, distribute, sublicense, and/or
// sell copies of the Software, and to permit persons to whom the Software is
// furnished to do so, subject to the following conditions:
//
// The above copyright notice and this permission notice shall be included in
// all copies or substantial portions of the Software.
//
// THE SOFTWARE IS PROVIDED *AS IS*, WITHOUT WARRANTY OF ANY KIND, EXPRESS OR
// IMPLIED, INCLUDING BUT NOT LIMITED TO THE WARRANTIES OF MERCHANTABILITY,
// FITNESS FOR A PARTICULAR PURPOSE AND NONINFRINGEMENT. IN NO EVENT SHALL THE
// AUTHORS OR COPYRIGHT HOLDERS BE LIABLE FOR ANY CLAIM, DAMAGES OR OTHER
// LIABILITY, WHETHER IN AN ACTION OF CONTRACT, TORT OR OTHERWISE, ARISING
// FROM, OUT OF OR IN CONNECTION WITH THE SOFTWARE OR THE USE OR OTHER DEALINGS
// IN THE SOFTWARE.
//
// --------------------------------------------------------------------------

@testable import AzureCore
import XCTest

// swiftlint:disable file_length type_body_length
class LoggingPolicyTests: XCTestCase {
    // MARK: onRequest

    /// Test that the logging policy starts the request log with the request ID
    func test_LoggingPolicy_OnRequestWithRequestId_LogsRequestIdFirstAtInfoLevel() {
        let policy = LoggingPolicy()
        let logger = TestClientLogger(.info)
        let headers = HTTPHeaders([.clientRequestId: "123"])
        let req = PipelineRequest(method: .get, url: "http://www.example.com", headers: headers, logger: logger)
        policy.on(request: req) { _, _ in }
        LoggingPolicy.queue.sync {}
        let msg = logger.messages.first
        XCTAssertEqual(msg?.level, .info)
        XCTAssertEqual(msg?.text, "--> [123]")
    }

    /// Test that the logging policy ends the request log with the request ID
    func test_LoggingPolicy_OnRequestWithRequestId_LogsRequestIdLastAtInfoLevel() {
        let policy = LoggingPolicy()
        let logger = TestClientLogger(.info)
        let headers = HTTPHeaders([.clientRequestId: "123"])
        let req = PipelineRequest(method: .get, url: "http://www.example.com", headers: headers, logger: logger)
        policy.on(request: req) { _, _ in }
        LoggingPolicy.queue.sync {}
        let msg = logger.messages.last
        XCTAssertEqual(msg?.level, .info)
        XCTAssertEqual(msg?.text, "--> [END 123]")
    }

    /// Test that the logging policy redacts all request headers when the allowHeaders parameter is empty
    func test_LoggingPolicy_OnRequestWithNoAllowedHeaders_RedactsAllHeaders() {
        let policy = LoggingPolicy(allowHeaders: [])
        let logger = TestClientLogger(.debug)
        var headers = HTTPHeaders([.accept: "application/json"])
        headers["MyCustomHeader"] = "SecretValue"
        let req = PipelineRequest(method: .get, url: "http://www.example.com", headers: headers, logger: logger)
        policy.on(request: req) { _, _ in }
        LoggingPolicy.queue.sync {}
        XCTAssertEqual(
            logger.messages.first { $0.text.starts(with: HTTPHeader.accept.requestString) }?.text,
            "Accept: REDACTED"
        )
        XCTAssertEqual(
            logger.messages.first { $0.text.starts(with: "MyCustomHeader") }?.text,
            "MyCustomHeader: REDACTED"
        )
    }

    /// Test that the logging policy redacts request headers not included in the defaultAllowHeaders property
    func test_LoggingPolicy_OnRequestWithDefaultAllowedHeaders_RedactsHeaders() {
        let policy = LoggingPolicy()
        let logger = TestClientLogger(.debug)
        var headers = HTTPHeaders([.accept: "application/json"])
        headers["MyCustomHeader"] = "SecretValue"
        let req = PipelineRequest(method: .get, url: "http://www.example.com", headers: headers, logger: logger)
        policy.on(request: req) { _, _ in }
        LoggingPolicy.queue.sync {}
        XCTAssertEqual(
            logger.messages.first { $0.text.starts(with: HTTPHeader.accept.requestString) }?.text,
            "Accept: application/json"
        )
        XCTAssertEqual(
            logger.messages.first { $0.text.starts(with: "MyCustomHeader") }?.text,
            "MyCustomHeader: REDACTED"
        )
    }

    /// Test that the logging policy redacts request headers not included in the supplied allowHeaders parameter
    func test_LoggingPolicy_OnRequestWithCustomAllowedHeaders_RedactsHeaders() {
        let policy = LoggingPolicy(allowHeaders: ["MyCustomHeader"])
        let logger = TestClientLogger(.debug)
        var headers = HTTPHeaders([.accept: "application/json"])
        headers["MyCustomHeader"] = "SecretValue"
        let req = PipelineRequest(method: .get, url: "http://www.example.com", headers: headers, logger: logger)
        policy.on(request: req) { _, _ in }
        LoggingPolicy.queue.sync {}
        XCTAssertEqual(
            logger.messages.first { $0.text.starts(with: HTTPHeader.accept.requestString) }?.text,
            "Accept: REDACTED"
        )
        XCTAssertEqual(
            logger.messages.first { $0.text.starts(with: "MyCustomHeader") }?.text,
            "MyCustomHeader: SecretValue"
        )
    }

    /// Test that the logging policy redacts all query string params when the allowQueryParams parameter is empty and
    /// the params are provided as part of the URL
    func test_LoggingPolicy_OnRequestWithQueryParamsInURLAndNoAllowedQueryParams_RedactsAllQueryParams() {
        let policy = LoggingPolicy()
        let logger = TestClientLogger(.debug)
        let req = PipelineRequest(method: .get, url: "http://www.example.com?id=123&test=secret", logger: logger)
        policy.on(request: req) { _, _ in }
        LoggingPolicy.queue.sync {}
        let msg = logger.messages.first { $0.text.starts(with: "GET http://www.example.com") }
        XCTAssertEqual(msg?.text, "GET http://www.example.com?id=REDACTED&test=REDACTED")
    }

    /// Test that the logging policy redacts query string params not included in the supplied allowQueryParams parameter
    /// when the params are provided as part of the URL
    func test_LoggingPolicy_OnRequestWithQueryParamsInURLAndAllowedQueryParams_RedactsQueryParams() {
        let policy = LoggingPolicy(allowQueryParams: ["id"])
        let logger = TestClientLogger(.debug)
        let req = PipelineRequest(method: .get, url: "http://www.example.com?id=123&test=secret", logger: logger)
        policy.on(request: req) { _, _ in }
        LoggingPolicy.queue.sync {}
        let msg = logger.messages.first { $0.text.starts(with: "GET http://www.example.com") }
        XCTAssertEqual(msg?.text, "GET http://www.example.com?id=123&test=REDACTED")
    }

    /// Test that the logging policy redacts all query string params when the allowQueryParams parameter is empty and
    /// the params are provided via HttpRequest's queryParams argument
    func test_LoggingPolicy_OnRequestWithAddedQueryParamsAndNoAllowedQueryParams_RedactsAllQueryParams() {
        let policy = LoggingPolicy()
        let logger = TestClientLogger(.debug)
        let req = PipelineRequest(method: .get, url: "http://www.example.com", logger: logger)
        req.httpRequest.url = req.httpRequest.url
            .appendingQueryParameters(RequestParameters(
<<<<<<< HEAD
                (.query, "id", "123", false),
                (.query, "test", "secret", false)
=======
                (.query, "id", "123", .encode),
                (.query, "test", "secret", .encode)
>>>>>>> d07930cb
            ))!
        policy.on(request: req) { _, _ in }
        LoggingPolicy.queue.sync {}
        let msg = logger.messages.first { $0.text.starts(with: "GET http://www.example.com") }
        XCTAssertEqual(msg?.text, "GET http://www.example.com?id=REDACTED&test=REDACTED")
    }

    /// Test that the logging policy redacts query string params not included in the supplied allowQueryParams parameter
    /// when the params are provided via HttpRequest's queryParams argument
    func test_LoggingPolicy_OnRequestWithAddedQueryParamsAndAllowedQueryParams_RedactsQueryParams() {
        let policy = LoggingPolicy(allowQueryParams: ["id"])
        let logger = TestClientLogger(.debug)
        let req = PipelineRequest(method: .get, url: "http://www.example.com", logger: logger)
        req.httpRequest.url = req.httpRequest.url
            .appendingQueryParameters(RequestParameters(
<<<<<<< HEAD
                (.query, "id", "123", false),
                (.query, "test", "secret", false)
=======
                (.query, "id", "123", .encode),
                (.query, "test", "secret", .encode)
>>>>>>> d07930cb
            ))!
        policy.on(request: req) { _, _ in }
        LoggingPolicy.queue.sync {}
        let msg = logger.messages.first { $0.text.starts(with: "GET http://www.example.com") }
        XCTAssertEqual(msg?.text, "GET http://www.example.com?id=123&test=REDACTED")
    }

    /// Test that the logging policy redacts all query string params when the allowQueryParams parameter is empty and
    /// some params are provided as part of the URL and others are provided via HttpRequest's queryParams argument
    func test_LoggingPolicy_OnRequestWithBothFormsOfQueryParamsAndNoAllowedQueryParams_RedactsAllQueryParams() {
        let policy = LoggingPolicy()
        let logger = TestClientLogger(.debug)
        let req = PipelineRequest(method: .get, url: "http://www.example.com?id=123", logger: logger)
        req.httpRequest.url = req.httpRequest.url
<<<<<<< HEAD
            .appendingQueryParameters(RequestParameters((.query, "test", "secret", false)))!
=======
            .appendingQueryParameters(RequestParameters((.query, "test", "secret", .encode)))!
>>>>>>> d07930cb
        policy.on(request: req) { _, _ in }
        LoggingPolicy.queue.sync {}
        let msg = logger.messages.first { $0.text.starts(with: "GET http://www.example.com") }
        XCTAssertEqual(msg?.text, "GET http://www.example.com?id=REDACTED&test=REDACTED")
    }

    /// Test that the logging policy redacts query string params not included in the supplied allowQueryParams parameter
    /// when some params are provided as part of the URL and others are provided via HttpRequest's queryParams argument
    func test_LoggingPolicy_OnRequestWithBothFormsOfQueryParamsAndAllowedQueryParams_RedactsQueryParams() {
        let policy = LoggingPolicy(allowQueryParams: ["id"])
        let logger = TestClientLogger(.debug)
        let req = PipelineRequest(method: .get, url: "http://www.example.com?id=123", logger: logger)
        req.httpRequest.url = req.httpRequest.url
<<<<<<< HEAD
            .appendingQueryParameters(RequestParameters((.query, "test", "secret", false)))!
=======
            .appendingQueryParameters(RequestParameters((.query, "test", "secret", .encode)))!
>>>>>>> d07930cb
        policy.on(request: req) { _, _ in }
        LoggingPolicy.queue.sync {}
        let msg = logger.messages.first { $0.text.starts(with: "GET http://www.example.com") }
        XCTAssertEqual(msg?.text, "GET http://www.example.com?id=123&test=REDACTED")
    }

    /// Test that the logging policy logs the request line in the correct format at the correct level
    func test_LoggingPolicy_OnRequest_LogsRFC2616FormattedRequestLineAtInfoLevel() {
        let policy = LoggingPolicy()
        let logger = TestClientLogger(.info)
        let req = PipelineRequest(method: .get, url: "http://www.example.com", logger: logger)
        policy.on(request: req) { _, _ in }
        LoggingPolicy.queue.sync {}
        let msg = logger.messages.first { $0.text == "GET http://www.example.com" }
        XCTAssertNotNil(msg)
        XCTAssertEqual(msg?.level, .info)
    }

    /// Test that the logging policy doesn't log request headers if the log level is not low enough
    func test_LoggingPolicy_OnRequest_LogsNoHeadersAtInfoLevel() {
        let policy = LoggingPolicy()
        let logger = TestClientLogger(.info)
        let headers = HTTPHeaders([.accept: "application/json"])
        let req = PipelineRequest(method: .get, url: "http://www.example.com", headers: headers, logger: logger)
        policy.on(request: req) { _, _ in }
        LoggingPolicy.queue.sync {}
        XCTAssertEqual(logger.messages.count, 3)
        XCTAssertNil(logger.messages.first { $0.text.contains("application/json") })
    }

    /// Test that the logging policy doesn't log the request body if the log level is not low enough
    func test_LoggingPolicy_OnRequest_LogsNoBodyAtInfoLevel() {
        let policy = LoggingPolicy()
        let logger = TestClientLogger(.info)
        let headers = HTTPHeaders([.contentLength: "7"])
        let req = PipelineRequest(
            method: .get,
            url: "http://www.example.com",
            headers: headers,
            body: "Testing",
            logger: logger
        )
        policy.on(request: req) { _, _ in }
        LoggingPolicy.queue.sync {}
        XCTAssertEqual(logger.messages.count, 3)
        XCTAssertNil(logger.messages.first { $0.text.contains("Testing") })
    }

    /// Test that the logging policy logs a placeholder message when the request body is encoded
    func test_LoggingPolicy_OnRequestWithEncodedBody_LogsOmittedMessageAtDebugLevel() {
        let policy = LoggingPolicy()
        let logger = TestClientLogger(.debug)
        let headers = HTTPHeaders([.contentEncoding: "gzip", .contentLength: "7"])
        let req = PipelineRequest(
            method: .get,
            url: "http://www.example.com",
            headers: headers,
            body: "Testing",
            logger: logger
        )
        policy.on(request: req) { _, _ in }
        LoggingPolicy.queue.sync {}
        XCTAssertNotNil(logger.messages.first { $0.text.contains("(encoded body omitted)") })
        XCTAssertNil(logger.messages.first { $0.text.contains("Testing") })
    }

    /// Test that the logging policy logs the request body when its encoding is identity
    func test_LoggingPolicy_OnRequestWithIdentityEncodedBody_LogsBodyTextAtDebugLevel() {
        let policy = LoggingPolicy()
        let logger = TestClientLogger(.debug)
        let headers = HTTPHeaders([.contentEncoding: "identity", .contentLength: "7"])
        let req = PipelineRequest(
            method: .get,
            url: "http://www.example.com",
            headers: headers,
            body: "Testing",
            logger: logger
        )
        policy.on(request: req) { _, _ in }
        LoggingPolicy.queue.sync {}
        XCTAssertNil(logger.messages.first { $0.text.contains("(encoded body omitted)") })
        XCTAssertNotNil(logger.messages.first { $0.text.contains("Testing") })
    }

    /// Test that the logging policy logs a placeholder message when the request body is attached
    func test_LoggingPolicy_OnRequestWithAttachedBody_LogsOmittedMessageAtDebugLevel() {
        let policy = LoggingPolicy()
        let logger = TestClientLogger(.debug)
        let headers = HTTPHeaders([.contentDisposition: "attached", .contentLength: "7"])
        let req = PipelineRequest(
            method: .get,
            url: "http://www.example.com",
            headers: headers,
            body: "Testing",
            logger: logger
        )
        policy.on(request: req) { _, _ in }
        LoggingPolicy.queue.sync {}
        XCTAssertNotNil(logger.messages.first { $0.text.contains("(non-inline body omitted)") })
        XCTAssertNil(logger.messages.first { $0.text.contains("Testing") })
    }

    /// Test that the logging policy logs the request body when it is inline
    func test_LoggingPolicy_OnRequestWithInlineBody_LogsBodyTextAtDebugLevel() {
        let policy = LoggingPolicy()
        let logger = TestClientLogger(.debug)
        let headers = HTTPHeaders([.contentDisposition: "inline", .contentLength: "7"])
        let req = PipelineRequest(
            method: .get,
            url: "http://www.example.com",
            headers: headers,
            body: "Testing",
            logger: logger
        )
        policy.on(request: req) { _, _ in }
        LoggingPolicy.queue.sync {}
        XCTAssertNil(logger.messages.first { $0.text.contains("(non-inline body omitted)") })
        XCTAssertNotNil(logger.messages.first { $0.text.contains("Testing") })
    }

    /// Test that the logging policy logs a placeholder message when the request body content is binary
    func test_LoggingPolicy_OnRequestWithBinaryBody_LogsOmittedMessageAtDebugLevel() {
        let policy = LoggingPolicy()
        let logger = TestClientLogger(.debug)
        let headers = HTTPHeaders([
            .contentType: "application/octet-stream",
            .contentLength: "7"
        ])
        let req = PipelineRequest(
            method: .get,
            url: "http://www.example.com",
            headers: headers,
            body: "Testing",
            logger: logger
        )
        policy.on(request: req) { _, _ in }
        LoggingPolicy.queue.sync {}
        XCTAssertNotNil(logger.messages.first { $0.text.contains("(binary body omitted)") })
        XCTAssertNil(logger.messages.first { $0.text.contains("Testing") })
    }

    /// Test that the logging policy logs the request body when its content is text
    func test_LoggingPolicy_OnRequestWithTextBody_LogsBodyTextAtDebugLevel() {
        let policy = LoggingPolicy()
        let logger = TestClientLogger(.debug)
        let headers = HTTPHeaders([.contentType: "text/plain", .contentLength: "7"])
        let req = PipelineRequest(
            method: .get,
            url: "http://www.example.com",
            headers: headers,
            body: "Testing",
            logger: logger
        )
        policy.on(request: req) { _, _ in }
        LoggingPolicy.queue.sync {}
        XCTAssertNil(logger.messages.first { $0.text.contains("(binary body omitted)") })
        XCTAssertNotNil(logger.messages.first { $0.text.contains("Testing") })
    }

    /// Test that the logging policy logs a placeholder message when the request body is too large to log
    func test_LoggingPolicy_OnRequestWithLargeTextBody_LogsOmittedMessageAtDebugLevel() {
        let length = (1024 * 16) + 1
        let policy = LoggingPolicy()
        let logger = TestClientLogger(.debug)
        let headers = HTTPHeaders([.contentLength: String(length)])
        let req = PipelineRequest(
            method: .get,
            url: "http://www.example.com",
            headers: headers,
            body: "Testing",
            logger: logger
        )
        policy.on(request: req) { _, _ in }
        LoggingPolicy.queue.sync {}
        XCTAssertNotNil(logger.messages.first { $0.text.contains("(\(length)-byte body omitted)") })
        XCTAssertNil(logger.messages.first { $0.text.contains("Testing") })
    }

    /// Test that the logging policy logs a placeholder message when the request body is empty
    func test_LoggingPolicy_OnRequestWithContentLengthAndEmptyBody_LogsEmptyBodyMessageAtDebugLevel() {
        let policy = LoggingPolicy()
        let logger = TestClientLogger(.debug)
        let headers = HTTPHeaders([.contentLength: "7"])
        let req = PipelineRequest(
            method: .get,
            url: "http://www.example.com",
            headers: headers,
            body: "",
            logger: logger
        )
        policy.on(request: req) { _, _ in }
        LoggingPolicy.queue.sync {}
        XCTAssertNotNil(logger.messages.first { $0.text.contains("(empty body)") })
    }

    /// Test that the logging policy logs a placeholder message when the request doesn't specify a content length
    func test_LoggingPolicy_OnRequestWithNoContentLength_LogsEmptyBodyMessageAtDebugLevel() {
        let policy = LoggingPolicy()
        let logger = TestClientLogger(.debug)
        let headers = HTTPHeaders()
        let req = PipelineRequest(
            method: .get,
            url: "http://www.example.com",
            headers: headers,
            body: "Testing",
            logger: logger
        )
        policy.on(request: req) { _, _ in }
        LoggingPolicy.queue.sync {}
        XCTAssertNotNil(logger.messages.first { $0.text.contains("(empty body)") })
        XCTAssertNil(logger.messages.first { $0.text.contains("Testing") })
    }

    /// Test that the logging policy logs a placeholder message when the request content length is zero
    func test_LoggingPolicy_OnRequestWithZeroContentLength_LogsEmptyBodyMessageAtDebugLevel() {
        let policy = LoggingPolicy()
        let logger = TestClientLogger(.debug)
        let headers = HTTPHeaders([.contentLength: "0"])
        let req = PipelineRequest(
            method: .get,
            url: "http://www.example.com",
            headers: headers,
            body: "Testing",
            logger: logger
        )
        policy.on(request: req) { _, _ in }
        LoggingPolicy.queue.sync {}
        XCTAssertNotNil(logger.messages.first { $0.text.contains("(empty body)") })
        XCTAssertNil(logger.messages.first { $0.text.contains("Testing") })
    }

    /// Test that the logging policy adds the request start time to the context
    func test_LoggingPolicy_OnRequest_AddsStartTimeToContext() {
        let policy = LoggingPolicy()
        let logger = TestClientLogger(.info)
        let headers = HTTPHeaders()
        let context = PipelineContext()
        let req = PipelineRequest(
            method: .get,
            url: "http://www.example.com",
            headers: headers,
            context: context,
            logger: logger
        )
        policy.on(request: req) { _, _ in }
        LoggingPolicy.queue.sync {}
        XCTAssertNotNil(context.value(forKey: .requestStartTime))
    }

    // MARK: onResponse

    /// Test that the logging policy redacts all response headers when the allowHeaders parameter is empty
    func test_LoggingPolicy_OnResponseWithNoAllowedHeaders_RedactsAllHeaders() {
        let policy = LoggingPolicy(allowHeaders: [])
        let logger = TestClientLogger(.debug)
        var headers = HTTPHeaders([.contentType: "application/json"])
        headers["MyCustomHeader"] = "SecretValue"
        let req = PipelineRequest(method: .get, url: "http://www.example.com")
        let res = PipelineResponse(request: req, responseCode: 404, headers: headers, logger: logger)
        policy.on(response: res) { _, _ in }
        LoggingPolicy.queue.sync {}
        XCTAssertEqual(
            logger.messages.first { $0.text.starts(with: HTTPHeader.contentType.requestString) }?.text,
            "Content-Type: REDACTED"
        )
        XCTAssertEqual(
            logger.messages.first { $0.text.starts(with: "MyCustomHeader") }?.text,
            "MyCustomHeader: REDACTED"
        )
    }

    /// Test that the logging policy redacts response headers not included in the defaultAllowHeaders property
    func test_LoggingPolicy_OnResponseWithDefaultAllowedHeaders_RedactsHeaders() {
        let policy = LoggingPolicy()
        let logger = TestClientLogger(.debug)
        var headers = HTTPHeaders([.contentType: "application/json"])
        headers["MyCustomHeader"] = "SecretValue"
        let req = PipelineRequest(method: .get, url: "http://www.example.com")
        let res = PipelineResponse(request: req, responseCode: 404, headers: headers, logger: logger)
        policy.on(response: res) { _, _ in }
        LoggingPolicy.queue.sync {}
        XCTAssertEqual(
            logger.messages.first { $0.text.starts(with: HTTPHeader.contentType.requestString) }?.text,
            "Content-Type: application/json"
        )
        XCTAssertEqual(
            logger.messages.first { $0.text.starts(with: "MyCustomHeader") }?.text,
            "MyCustomHeader: REDACTED"
        )
    }

    /// Test that the logging policy redacts response headers not included in the supplied allowHeaders parameter
    func test_LoggingPolicy_OnResponseWithCustomAllowedHeaders_RedactsHeaders() {
        let policy = LoggingPolicy(allowHeaders: ["MyCustomHeader"])
        let logger = TestClientLogger(.debug)
        var headers = HTTPHeaders([.contentType: "application/json"])
        headers["MyCustomHeader"] = "SecretValue"
        let req = PipelineRequest(method: .get, url: "http://www.example.com")
        let res = PipelineResponse(request: req, responseCode: 404, headers: headers, logger: logger)
        policy.on(response: res) { _, _ in }
        LoggingPolicy.queue.sync {}
        XCTAssertEqual(
            logger.messages.first { $0.text.starts(with: HTTPHeader.contentType.requestString) }?.text,
            "Content-Type: REDACTED"
        )
        XCTAssertEqual(
            logger.messages.first { $0.text.starts(with: "MyCustomHeader") }?.text,
            "MyCustomHeader: SecretValue"
        )
    }

    /// Test that the logging policy starts the response log with the request ID
    func test_LoggingPolicy_OnResponseWithRequestId_LogsRequestIdFirstAtInfoLevel() {
        let policy = LoggingPolicy()
        let logger = TestClientLogger(.info)
        let headers = HTTPHeaders([.clientRequestId: "123"])
        let req = PipelineRequest(method: .get, url: "http://www.example.com", headers: headers)
        let res = PipelineResponse(request: req, logger: logger)
        policy.on(response: res) { _, _ in }
        LoggingPolicy.queue.sync {}
        let msg = logger.messages.first
        XCTAssertEqual(msg?.level, .info)
        XCTAssertEqual(msg?.text, "<-- [123]")
    }

    /// Test that the logging policy ends the response log with the request ID
    func test_LoggingPolicy_OnResponseWithRequestId_LogsRequestIdLast() {
        let policy = LoggingPolicy()
        let logger = TestClientLogger(.info)
        let headers = HTTPHeaders([.clientRequestId: "123"])
        let req = PipelineRequest(method: .get, url: "http://www.example.com", headers: headers)
        let res = PipelineResponse(request: req, logger: logger)
        policy.on(response: res) { _, _ in }
        LoggingPolicy.queue.sync {}
        let msg = logger.messages.last
        XCTAssertEqual(msg?.level, .info)
        XCTAssertEqual(msg?.text, "<-- [END 123]")
    }

    /// Test that the logging policy starting line includes the duration
    func test_LoggingPolicy_OnResponseWithRequestId_LogsDuration() {
        let policy = LoggingPolicy()
        let logger = TestClientLogger(.info)
        let context = PipelineContext()
        let req = PipelineRequest(method: .get, url: "http://www.example.com", context: context)
        policy.on(request: req) { afterRequest, _ in
            let res = PipelineResponse(request: afterRequest, logger: logger)
            policy.on(response: res) { _, _ in }
        }
        LoggingPolicy.queue.sync {}
        XCTAssert(logger.messages.first!.text.contains("ms)"))
    }

    /// Test that the logging policy logs the status line of a successful response in the correct format at the correct
    /// level
    func test_LoggingPolicy_OnSuccessfulResponse_LogsRFC2616FormattedStatusLineAtInfoLevel() {
        let policy = LoggingPolicy()
        let logger = TestClientLogger(.info)
        let req = PipelineRequest(method: .get, url: "http://www.example.com")
        let res = PipelineResponse(request: req, responseCode: 304, logger: logger)
        policy.on(response: res) { _, _ in }
        LoggingPolicy.queue.sync {}
        let msg = logger.messages.first { $0.text == "304 Not Modified" }
        XCTAssertNotNil(msg)
        XCTAssertEqual(msg?.level, .info)
    }

    /// Test that the logging policy logs the status line of a failure response in the correct format at the correct
    /// level
    func test_LoggingPolicy_OnFailureResponse_LogsRFC2616FormattedStatusLineAtWarningLevel() {
        let policy = LoggingPolicy()
        let logger = TestClientLogger(.info)
        let req = PipelineRequest(method: .get, url: "http://www.example.com")
        let res = PipelineResponse(request: req, responseCode: 404, logger: logger)
        policy.on(response: res) { _, _ in }
        LoggingPolicy.queue.sync {}
        let msg = logger.messages.first { $0.text == "404 Not Found" }
        XCTAssertNotNil(msg)
        XCTAssertEqual(msg?.level, .warning)
    }

    /// Test that the logging policy doesn't log response headers if the log level is not low enough
    func test_LoggingPolicy_OnResponse_LogsNoHeadersAtInfoLevel() {
        let policy = LoggingPolicy()
        let logger = TestClientLogger(.info)
        let headers = HTTPHeaders([.etag: "123"])
        let req = PipelineRequest(method: .get, url: "http://www.example.com")
        let res = PipelineResponse(request: req, headers: headers, logger: logger)
        policy.on(response: res) { _, _ in }
        LoggingPolicy.queue.sync {}
        XCTAssertEqual(logger.messages.count, 3)
        XCTAssertNil(logger.messages.first { $0.text.contains("123") })
    }

    /// Test that the logging policy doesn't log the response body if the log level is not low enough
    func test_LoggingPolicy_OnResponse_LogsNoBodyAtInfoLevel() {
        let policy = LoggingPolicy()
        let logger = TestClientLogger(.info)
        let headers = HTTPHeaders([.contentLength: "7"])
        let req = PipelineRequest(method: .get, url: "http://www.example.com")
        let res = PipelineResponse(request: req, headers: headers, body: "Testing", logger: logger)
        policy.on(response: res) { _, _ in }
        LoggingPolicy.queue.sync {}
        XCTAssertEqual(logger.messages.count, 3)
        XCTAssertNil(logger.messages.first { $0.text.contains("Testing") })
    }

    /// Test that the logging policy logs a placeholder message when the response body is encoded
    func test_LoggingPolicy_OnResponseWithEncodedBody_LogsOmittedMessageAtDebugLevel() {
        let policy = LoggingPolicy()
        let logger = TestClientLogger(.debug)
        let headers = HTTPHeaders([.contentEncoding: "gzip", .contentLength: "7"])
        let req = PipelineRequest(method: .get, url: "http://www.example.com")
        let res = PipelineResponse(request: req, headers: headers, body: "Testing", logger: logger)
        policy.on(response: res) { _, _ in }
        LoggingPolicy.queue.sync {}
        XCTAssertNotNil(logger.messages.first { $0.text.contains("(encoded body omitted)") })
        XCTAssertNil(logger.messages.first { $0.text.contains("Testing") })
    }

    /// Test that the logging policy logs the response body when its encoding is identity
    func test_LoggingPolicy_OnResponseWithIdentityEncodedBody_LogsBodyTextAtDebugLevel() {
        let policy = LoggingPolicy()
        let logger = TestClientLogger(.debug)
        let headers = HTTPHeaders([.contentEncoding: "identity", .contentLength: "7"])
        let req = PipelineRequest(method: .get, url: "http://www.example.com")
        let res = PipelineResponse(request: req, headers: headers, body: "Testing", logger: logger)
        policy.on(response: res) { _, _ in }
        LoggingPolicy.queue.sync {}
        XCTAssertNil(logger.messages.first { $0.text.contains("(encoded body omitted)") })
        XCTAssertNotNil(logger.messages.first { $0.text.contains("Testing") })
    }

    /// Test that the logging policy logs a placeholder message when the response body is attached
    func test_LoggingPolicy_OnResponseWithAttachedBody_LogsOmittedMessageAtDebugLevel() {
        let policy = LoggingPolicy()
        let logger = TestClientLogger(.debug)
        let headers = HTTPHeaders([.contentDisposition: "attached", .contentLength: "7"])
        let req = PipelineRequest(method: .get, url: "http://www.example.com")
        let res = PipelineResponse(request: req, headers: headers, body: "Testing", logger: logger)
        policy.on(response: res) { _, _ in }
        LoggingPolicy.queue.sync {}
        XCTAssertNotNil(logger.messages.first { $0.text.contains("(non-inline body omitted)") })
        XCTAssertNil(logger.messages.first { $0.text.contains("Testing") })
    }

    /// Test that the logging policy logs the response body when it is inline
    func test_LoggingPolicy_OnResponseWithInlineBody_LogsBodyTextAtDebugLevel() {
        let policy = LoggingPolicy()
        let logger = TestClientLogger(.debug)
        let headers = HTTPHeaders([.contentDisposition: "inline", .contentLength: "7"])
        let req = PipelineRequest(method: .get, url: "http://www.example.com")
        let res = PipelineResponse(request: req, headers: headers, body: "Testing", logger: logger)
        policy.on(response: res) { _, _ in }
        LoggingPolicy.queue.sync {}
        XCTAssertNil(logger.messages.first { $0.text.contains("(non-inline body omitted)") })
        XCTAssertNotNil(logger.messages.first { $0.text.contains("Testing") })
    }

    /// Test that the logging policy logs a placeholder message when the response body content is binary
    func test_LoggingPolicy_OnResponseWithBinaryBody_LogsOmittedMessageAtDebugLevel() {
        let policy = LoggingPolicy()
        let logger = TestClientLogger(.debug)
        let headers = HTTPHeaders([
            .contentType: "application/octet-stream",
            .contentLength: "7"
        ])
        let req = PipelineRequest(method: .get, url: "http://www.example.com")
        let res = PipelineResponse(request: req, headers: headers, body: "Testing", logger: logger)
        policy.on(response: res) { _, _ in }
        LoggingPolicy.queue.sync {}
        XCTAssertNotNil(logger.messages.first { $0.text.contains("(binary body omitted)") })
        XCTAssertNil(logger.messages.first { $0.text.contains("Testing") })
    }

    /// Test that the logging policy logs the response body when its content is text
    func test_LoggingPolicy_OnResponseWithTextBody_LogsBodyTextAtDebugLevel() {
        let policy = LoggingPolicy()
        let logger = TestClientLogger(.debug)
        let headers = HTTPHeaders([.contentType: "text/plain", .contentLength: "7"])
        let req = PipelineRequest(method: .get, url: "http://www.example.com")
        let res = PipelineResponse(request: req, headers: headers, body: "Testing", logger: logger)
        policy.on(response: res) { _, _ in }
        LoggingPolicy.queue.sync {}
        XCTAssertNil(logger.messages.first { $0.text.contains("(binary body omitted)") })
        XCTAssertNotNil(logger.messages.first { $0.text.contains("Testing") })
    }

    /// Test that the logging policy logs a placeholder message when the response body is too large to log
    func test_LoggingPolicy_OnResponseWithLargeTextBody_LogsOmittedMessageAtDebugLevel() {
        let length = (1024 * 16) + 1
        let policy = LoggingPolicy()
        let logger = TestClientLogger(.debug)
        let headers = HTTPHeaders([.contentLength: String(length)])
        let req = PipelineRequest(method: .get, url: "http://www.example.com")
        let res = PipelineResponse(request: req, headers: headers, body: "Testing", logger: logger)
        policy.on(response: res) { _, _ in }
        LoggingPolicy.queue.sync {}
        XCTAssertNotNil(logger.messages.first { $0.text.contains("(\(length)-byte body omitted)") })
        XCTAssertNil(logger.messages.first { $0.text.contains("Testing") })
    }

    /// Test that the logging policy logs a placeholder message when the response body is empty
    func test_LoggingPolicy_OnResponseWithContentLengthAndEmptyBody_LogsEmptyBodyMessageAtDebugLevel() {
        let policy = LoggingPolicy()
        let logger = TestClientLogger(.debug)
        let headers = HTTPHeaders([.contentLength: "7"])
        let req = PipelineRequest(method: .get, url: "http://www.example.com")
        let res = PipelineResponse(request: req, headers: headers, body: "", logger: logger)
        policy.on(response: res) { _, _ in }
        LoggingPolicy.queue.sync {}
        XCTAssertNotNil(logger.messages.first { $0.text.contains("(empty body)") })
    }

    /// Test that the logging policy logs a placeholder message when the response doesn't specify a content length
    func test_LoggingPolicy_OnResponseWithNoContentLength_LogsEmptyBodyMessageAtDebugLevel() {
        let policy = LoggingPolicy()
        let logger = TestClientLogger(.debug)
        let headers = HTTPHeaders()
        let req = PipelineRequest(method: .get, url: "http://www.example.com")
        let res = PipelineResponse(request: req, headers: headers, body: "Testing", logger: logger)
        policy.on(response: res) { _, _ in }
        LoggingPolicy.queue.sync {}
        XCTAssertNotNil(logger.messages.first { $0.text.contains("(empty body)") })
        XCTAssertNil(logger.messages.first { $0.text.contains("Testing") })
    }

    /// Test that the logging policy logs a placeholder message when the response content length is zero
    func test_LoggingPolicy_OnResponseWithZeroContentLength_LogsEmptyBodyMessageAtDebugLevel() {
        let policy = LoggingPolicy()
        let logger = TestClientLogger(.debug)
        let headers = HTTPHeaders([.contentLength: "0"])
        let req = PipelineRequest(method: .get, url: "http://www.example.com")
        let res = PipelineResponse(request: req, headers: headers, body: "Testing", logger: logger)
        policy.on(response: res) { _, _ in }
        LoggingPolicy.queue.sync {}
        XCTAssertNotNil(logger.messages.first { $0.text.contains("(empty body)") })
        XCTAssertNil(logger.messages.first { $0.text.contains("Testing") })
    }

    /// Test that the logging policy logs a placeholder message when the response content length is present but empty
    func test_LoggingPolicy_OnResponseWithEmptyContentLength_LogsEmptyBodyMessageAtDebugLevel() {
        let policy = LoggingPolicy()
        let logger = TestClientLogger(.debug)
        let headers = HTTPHeaders([.contentLength: ""])
        let req = PipelineRequest(method: .get, url: "http://www.example.com")
        let res = PipelineResponse(request: req, headers: headers, body: "Testing", logger: logger)
        policy.on(response: res) { _, _ in }
        LoggingPolicy.queue.sync {}
        XCTAssertNotNil(logger.messages.first { $0.text.contains("(empty body)") })
        XCTAssertNil(logger.messages.first { $0.text.contains("Testing") })
    }

    // MARK: onError

    /// Test that the logging policy logs the error's localized description when an error object is present
    func test_LoggingPolicy_OnError_LogsErrorDescriptionAtWarningLevel() {
        let policy = LoggingPolicy()
        let logger = TestClientLogger(.info)
        let headers = HTTPHeaders([.clientRequestId: "123"])
        let req = PipelineRequest(method: .get, url: "http://www.example.com", headers: headers)
        let res = PipelineResponse(request: req, logger: logger)
        let innerError = AzureError.client("Inner Error", nil)
        let error = AzureError.client("Test Error", innerError)
        policy.on(error: error, pipelineResponse: res) { _, _ in }
        LoggingPolicy.queue.sync {}
        let msg = logger.messages
            .first { $0.text == "Test Error: (Inner Error (AzureCore.AzureError.client))" }
        XCTAssertNotNil(msg)
        XCTAssertEqual(msg?.level, .warning)
    }

    // MARK: CurlFormattedRequestLoggingPolicy

    /// Test that the cURL-formatted logging policy only logs at debug level
    func test_CurlFormattedRequestLoggingPolicy_OnRequest_LogsNothingAtInfoLevel() {
        let policy = CurlFormattedRequestLoggingPolicy()
        let logger = TestClientLogger(.info)
        let req = PipelineRequest(method: .get, url: "http://www.example.com", logger: logger)
        policy.on(request: req) { _, _ in }
        LoggingPolicy.queue.sync {}
        XCTAssertEqual(logger.messages.count, 0)
    }

    /// Test that the cURL-formatted logging policy does not redact headers or query string params
    func test_CurlFormattedRequestLoggingPolicy_OnRequest_LogsAllHeadersAndQueryStringParams() {
        let policy = CurlFormattedRequestLoggingPolicy()
        let logger = TestClientLogger(.debug)
        let headers = HTTPHeaders([.custom("TestHeader"): "123"])
        let req = PipelineRequest(method: .get, url: "http://www.example.com?foo=bar", headers: headers, logger: logger)
        policy.on(request: req) { _, _ in }
        LoggingPolicy.queue.sync {}
        let msg = logger.messages[1]
        XCTAssert(msg.text.contains("http://www.example.com?foo=bar"))
        XCTAssert(msg.text.contains("-H \"TestHeader: 123\""))
    }

    /// Test that the cURL-formatted logging policy includes the method
    func test_CurlFormattedRequestLoggingPolicy_OnRequest_LogsMethod() {
        let policy = CurlFormattedRequestLoggingPolicy()
        let logger = TestClientLogger(.debug)
        let req = PipelineRequest(method: .get, url: "http://www.example.com", logger: logger)
        policy.on(request: req) { _, _ in }
        LoggingPolicy.queue.sync {}
        let msg = logger.messages[1]
        XCTAssert(msg.text.contains("-X GET"))
    }

    /// Test that the cURL-formatted logging policy escapes quote marks in header values
    func test_CurlFormattedRequestLoggingPolicy_OnRequest_EscapesQuoteMarksInHeaderValues() {
        let policy = CurlFormattedRequestLoggingPolicy()
        let logger = TestClientLogger(.debug)
        let headers = HTTPHeaders([.custom("TestHeader"): "\"123\""])
        let req = PipelineRequest(method: .get, url: "http://www.example.com", headers: headers, logger: logger)
        policy.on(request: req) { _, _ in }
        LoggingPolicy.queue.sync {}
        let msg = logger.messages[1]
        XCTAssert(msg.text.contains("-H \"TestHeader: \\\"123\\\"\""))
    }

    /// Test that the cURL-formatted logging policy escapes backslashes in header values
    func test_CurlFormattedRequestLoggingPolicy_OnRequest_EscapesBackslashesInHeaderValues() {
        let policy = CurlFormattedRequestLoggingPolicy()
        let logger = TestClientLogger(.debug)
        let headers = HTTPHeaders([.custom("TestHeader"): "C:\\Windows"])
        let req = PipelineRequest(method: .get, url: "http://www.example.com", headers: headers, logger: logger)
        policy.on(request: req) { _, _ in }
        LoggingPolicy.queue.sync {}
        let msg = logger.messages[1]
        XCTAssert(msg.text.contains("-H \"TestHeader: C:\\\\Windows\""))
    }

    /// Test that the cURL-formatted logging policy escapes single quotes in the body
    func test_CurlFormattedRequestLoggingPolicy_OnRequest_EscapesSingleQuotesInBody() {
        let policy = CurlFormattedRequestLoggingPolicy()
        let logger = TestClientLogger(.debug)
        let body = "'Testing'"
        let req = PipelineRequest(method: .get, url: "http://www.example.com", body: body, logger: logger)
        policy.on(request: req) { _, _ in }
        LoggingPolicy.queue.sync {}
        let msg = logger.messages[1]
        XCTAssert(msg.text.contains("--data $'\\'Testing\\''"))
    }

    /// Test that the cURL-formatted logging policy escapes newlines in the body
    func test_CurlFormattedRequestLoggingPolicy_OnRequest_EscapesNewlinesInBody() {
        let policy = CurlFormattedRequestLoggingPolicy()
        let logger = TestClientLogger(.debug)
        let body = """
        Testing
        123
        """
        let req = PipelineRequest(method: .get, url: "http://www.example.com", body: body, logger: logger)
        policy.on(request: req) { _, _ in }
        LoggingPolicy.queue.sync {}
        let msg = logger.messages[1]
        XCTAssert(msg.text.contains("--data $'Testing\\n123'"))
    }

    /// Test that the cURL-formatted logging policy flags compressed requests when the accept encoding is not identity
    func test_CurlFormattedRequestLoggingPolicy_OnRequestWithAcceptEncoding_AddsCompressedFlag() {
        let policy = CurlFormattedRequestLoggingPolicy()
        let logger = TestClientLogger(.debug)
        let headers = HTTPHeaders([.acceptEncoding: "gzip"])
        let req = PipelineRequest(method: .get, url: "http://www.example.com", headers: headers, logger: logger)
        policy.on(request: req) { _, _ in }
        LoggingPolicy.queue.sync {}
        let msg = logger.messages[1]
        XCTAssert(msg.text.contains("--compressed"))
    }

    /// Test that the cURL-formatted logging policy omits the compressed flag requests when the accept encoding is
    /// identity
    func test_CurlFormattedRequestLoggingPolicy_OnRequestWithIdentityAcceptEncoding_OmitsCompressedFlag() {
        let policy = CurlFormattedRequestLoggingPolicy()
        let logger = TestClientLogger(.debug)
        let headers = HTTPHeaders([.acceptEncoding: "identity"])
        let req = PipelineRequest(method: .get, url: "http://www.example.com", headers: headers, logger: logger)
        policy.on(request: req) { _, _ in }
        LoggingPolicy.queue.sync {}
        let msg = logger.messages[1]
        XCTAssertFalse(msg.text.contains("--compressed"))
    }
}<|MERGE_RESOLUTION|>--- conflicted
+++ resolved
@@ -146,13 +146,8 @@
         let req = PipelineRequest(method: .get, url: "http://www.example.com", logger: logger)
         req.httpRequest.url = req.httpRequest.url
             .appendingQueryParameters(RequestParameters(
-<<<<<<< HEAD
-                (.query, "id", "123", false),
-                (.query, "test", "secret", false)
-=======
                 (.query, "id", "123", .encode),
                 (.query, "test", "secret", .encode)
->>>>>>> d07930cb
             ))!
         policy.on(request: req) { _, _ in }
         LoggingPolicy.queue.sync {}
@@ -168,13 +163,8 @@
         let req = PipelineRequest(method: .get, url: "http://www.example.com", logger: logger)
         req.httpRequest.url = req.httpRequest.url
             .appendingQueryParameters(RequestParameters(
-<<<<<<< HEAD
-                (.query, "id", "123", false),
-                (.query, "test", "secret", false)
-=======
                 (.query, "id", "123", .encode),
                 (.query, "test", "secret", .encode)
->>>>>>> d07930cb
             ))!
         policy.on(request: req) { _, _ in }
         LoggingPolicy.queue.sync {}
@@ -189,11 +179,7 @@
         let logger = TestClientLogger(.debug)
         let req = PipelineRequest(method: .get, url: "http://www.example.com?id=123", logger: logger)
         req.httpRequest.url = req.httpRequest.url
-<<<<<<< HEAD
-            .appendingQueryParameters(RequestParameters((.query, "test", "secret", false)))!
-=======
             .appendingQueryParameters(RequestParameters((.query, "test", "secret", .encode)))!
->>>>>>> d07930cb
         policy.on(request: req) { _, _ in }
         LoggingPolicy.queue.sync {}
         let msg = logger.messages.first { $0.text.starts(with: "GET http://www.example.com") }
@@ -207,11 +193,7 @@
         let logger = TestClientLogger(.debug)
         let req = PipelineRequest(method: .get, url: "http://www.example.com?id=123", logger: logger)
         req.httpRequest.url = req.httpRequest.url
-<<<<<<< HEAD
-            .appendingQueryParameters(RequestParameters((.query, "test", "secret", false)))!
-=======
             .appendingQueryParameters(RequestParameters((.query, "test", "secret", .encode)))!
->>>>>>> d07930cb
         policy.on(request: req) { _, _ in }
         LoggingPolicy.queue.sync {}
         let msg = logger.messages.first { $0.text.starts(with: "GET http://www.example.com") }
