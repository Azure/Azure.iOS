--- conflicted
+++ resolved
@@ -35,11 +35,7 @@
         let queryItems = queryParams.map { item in
             URLQueryItem(
                 name: item.key.requestString,
-<<<<<<< HEAD
-                value: item.skipUrlEncoding ? item.value.requestString : item.value.requestString
-=======
                 value: item.encodingStrategy == .skipEncoding ? item.value.requestString : item.value.requestString
->>>>>>> d07930cb
                     .addingPercentEncoding(withAllowedCharacters: .azureUrlQueryAllowed)
             )
         }
