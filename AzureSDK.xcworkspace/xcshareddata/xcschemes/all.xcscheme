--- conflicted
+++ resolved
@@ -46,8 +46,6 @@
                BuildableName = "AzureCommunication.framework"
                BlueprintName = "AzureCommunication"
                ReferencedContainer = "container:sdk/communication/AzureCommunication/AzureCommunication.xcodeproj">
-<<<<<<< HEAD
-=======
             </BuildableReference>
          </BuildActionEntry>
          <BuildActionEntry
@@ -62,28 +60,20 @@
                BuildableName = "AzureStorageBlob.framework"
                BlueprintName = "AzureStorageBlob"
                ReferencedContainer = "container:sdk/storage/AzureStorageBlob/AzureStorageBlob.xcodeproj">
->>>>>>> 41039cc1
-            </BuildableReference>
-         </BuildActionEntry>
-         <BuildActionEntry
-            buildForTesting = "YES"
-            buildForRunning = "YES"
-            buildForProfiling = "YES"
-            buildForArchiving = "YES"
-            buildForAnalyzing = "YES">
-            <BuildableReference
-               BuildableIdentifier = "primary"
-<<<<<<< HEAD
-               BlueprintIdentifier = "0A686488233E834D004B7E17"
-               BuildableName = "AzureStorageBlob.framework"
-               BlueprintName = "AzureStorageBlob"
-               ReferencedContainer = "container:sdk/storage/AzureStorageBlob/AzureStorageBlob.xcodeproj">
-=======
+            </BuildableReference>
+         </BuildActionEntry>
+         <BuildActionEntry
+            buildForTesting = "YES"
+            buildForRunning = "YES"
+            buildForProfiling = "YES"
+            buildForArchiving = "YES"
+            buildForAnalyzing = "YES">
+            <BuildableReference
+               BuildableIdentifier = "primary"
                BlueprintIdentifier = "AzureCommunicationChat::AzureCommunicationChat"
                BuildableName = "AzureCommunicationChat.framework"
                BlueprintName = "AzureCommunicationChat"
                ReferencedContainer = "container:sdk/communication/AzureCommunicationChat/AzureCommunicationChat.xcodeproj">
->>>>>>> 41039cc1
             </BuildableReference>
          </BuildActionEntry>
          <BuildActionEntry
