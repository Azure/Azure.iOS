# --------------------------------------------------------------------------
#
# Copyright (c) Microsoft Corporation. All rights reserved.
#
# The MIT License (MIT)
#
# Permission is hereby granted, free of charge, to any person obtaining a copy
# of this software and associated documentation files (the ""Software""), to
# deal in the Software without restriction, including without limitation the
# rights to use, copy, modify, merge, publish, distribute, sublicense, and/or
# sell copies of the Software, and to permit persons to whom the Software is
# furnished to do so, subject to the following conditions:
#
# The above copyright notice and this permission notice shall be included in
# all copies or substantial portions of the Software.
#
# THE SOFTWARE IS PROVIDED *AS IS*, WITHOUT WARRANTY OF ANY KIND, EXPRESS OR
# IMPLIED, INCLUDING BUT NOT LIMITED TO THE WARRANTIES OF MERCHANTABILITY,
# FITNESS FOR A PARTICULAR PURPOSE AND NONINFRINGEMENT. IN NO EVENT SHALL THE
# AUTHORS OR COPYRIGHT HOLDERS BE LIABLE FOR ANY CLAIM, DAMAGES OR OTHER
# LIABILITY, WHETHER IN AN ACTION OF CONTRACT, TORT OR OTHERWISE, ARISING
# FROM, OUT OF OR IN CONNECTION WITH THE SOFTWARE OR THE USE OR OTHER DEALINGS
# IN THE SOFTWARE.
#
# --------------------------------------------------------------------------

use_frameworks!
platform :ios, '12.0'
workspace 'AzureSDK'

target 'AzureCommunication' do
  project 'sdk/communication/AzureCommunication/AzureCommunication'

  target 'AzureCommunicationTests' do
    inherit! :search_paths
  end
end

target 'AzureCommunicationChat' do
  project 'sdk/communication/AzureCommunicationChat/AzureCommunicationChat'

  target 'AzureCommunicationChatTests' do
    inherit! :search_paths
    pod 'OHHTTPStubs/Swift'
  end
  
  target 'AzureCommunicationChatUnitTests' do
    inherit! :search_paths
    pod 'OHHTTPStubs/Swift'
  end
end

target 'AzureCore' do
  project 'sdk/core/AzureCore/AzureCore'

  target 'AzureCoreTests' do
    inherit! :search_paths
  end
end

target 'AzureIdentity' do
  project 'sdk/identity/AzureIdentity/AzureIdentity'
  pod 'MSAL', '~> 1.1.2'

  target 'AzureIdentityTests' do
    inherit! :search_paths
    pod 'MSAL', '~> 1.1.2'
  end
end

target 'AzureStorageBlob' do
  project 'sdk/storage/AzureStorageBlob/AzureStorageBlob'
  pod 'MSAL', '~> 1.1.2'

  target 'AzureStorageBlobTests' do
    inherit! :search_paths
    pod 'MSAL', '~> 1.1.2'
  end
end

target 'AzureSDKDemoSwift' do
  project 'examples/AzureSDKDemoSwift/AzureSDKDemoSwift'
<<<<<<< HEAD
  pod 'MSAL', '~> 1.0.0'
end

target 'iOSChatDemoApp' do
  project 'examples/iOSChatDemoApp/iOSChatDemoApp'
  pod 'MessageKit'
end
=======
  pod 'MSAL', '~> 1.1.2'
end

target 'AzureStorageBlobDemo' do
  project 'examples/AzureStorageBlobDemo/AzureStorageBlobDemo'
  pod 'MSAL', '~> 1.1.2'
end
>>>>>>> a71aef16
<|MERGE_RESOLUTION|>--- conflicted
+++ resolved
@@ -80,15 +80,6 @@
 
 target 'AzureSDKDemoSwift' do
   project 'examples/AzureSDKDemoSwift/AzureSDKDemoSwift'
-<<<<<<< HEAD
-  pod 'MSAL', '~> 1.0.0'
-end
-
-target 'iOSChatDemoApp' do
-  project 'examples/iOSChatDemoApp/iOSChatDemoApp'
-  pod 'MessageKit'
-end
-=======
   pod 'MSAL', '~> 1.1.2'
 end
 
@@ -96,4 +87,8 @@
   project 'examples/AzureStorageBlobDemo/AzureStorageBlobDemo'
   pod 'MSAL', '~> 1.1.2'
 end
->>>>>>> a71aef16
+
+target 'iOSChatDemoApp' do
+  project 'examples/iOSChatDemoApp/iOSChatDemoApp'
+  pod 'MessageKit'
+end
