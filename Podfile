# --------------------------------------------------------------------------
#
# Copyright (c) Microsoft Corporation. All rights reserved.
#
# The MIT License (MIT)
#
# Permission is hereby granted, free of charge, to any person obtaining a copy
# of this software and associated documentation files (the ""Software""), to
# deal in the Software without restriction, including without limitation the
# rights to use, copy, modify, merge, publish, distribute, sublicense, and/or
# sell copies of the Software, and to permit persons to whom the Software is
# furnished to do so, subject to the following conditions:
#
# The above copyright notice and this permission notice shall be included in
# all copies or substantial portions of the Software.
#
# THE SOFTWARE IS PROVIDED *AS IS*, WITHOUT WARRANTY OF ANY KIND, EXPRESS OR
# IMPLIED, INCLUDING BUT NOT LIMITED TO THE WARRANTIES OF MERCHANTABILITY,
# FITNESS FOR A PARTICULAR PURPOSE AND NONINFRINGEMENT. IN NO EVENT SHALL THE
# AUTHORS OR COPYRIGHT HOLDERS BE LIABLE FOR ANY CLAIM, DAMAGES OR OTHER
# LIABILITY, WHETHER IN AN ACTION OF CONTRACT, TORT OR OTHERWISE, ARISING
# FROM, OUT OF OR IN CONNECTION WITH THE SOFTWARE OR THE USE OR OTHER DEALINGS
# IN THE SOFTWARE.
#
# --------------------------------------------------------------------------

use_frameworks!
platform :ios, '12.0'
workspace 'AzureSDK'

# update with local repo location
$dvr_path = '~/repos/DVR'
$use_local_dvr = false

target 'AzureTemplate' do
  project 'sdk/template/AzureTemplate/AzureTemplate'
end

target 'AzureCommunicationCommon' do
  project 'sdk/communication/AzureCommunicationCommon/AzureCommunicationCommon'

  target 'AzureCommunicationCommonTests' do
    inherit! :search_paths
  end
end

target 'AzureCommunicationChat' do
  project 'sdk/communication/AzureCommunicationChat/AzureCommunicationChat'
  pod 'Trouter', '0.0.1-beta.5'

  target 'AzureCommunicationChatTests' do
    inherit! :search_paths
    pod 'OHHTTPStubs/Swift'
<<<<<<< HEAD
    pod 'TrouterClientIos', '0.0.1-beta.4'
    pod 'MSAL', '1.1.15'
    if $use_local_dvr
        pod 'DVR', :path => $dvr_path
    else
        pod 'DVR', :git => 'https://github.com/tjprescott/DVR.git'
    end
=======
    pod 'Trouter', '0.0.1-beta.5'
>>>>>>> d5cddfb8
  end
  
  target 'AzureCommunicationChatUnitTests' do
    inherit! :search_paths
    pod 'OHHTTPStubs/Swift'
    pod 'Trouter', '0.0.1-beta.5'
  end
end

target 'AzureCore' do
  project 'sdk/core/AzureCore/AzureCore'

  target 'AzureCoreTests' do
    inherit! :search_paths
  end
end

target 'AzureIdentity' do
  project 'sdk/identity/AzureIdentity/AzureIdentity'
  pod 'MSAL', '1.1.15'

  target 'AzureIdentityTests' do
    inherit! :search_paths
    pod 'MSAL', '1.1.15'
  end
end

target 'AzureStorageBlob' do
  project 'sdk/storage/AzureStorageBlob/AzureStorageBlob'
  pod 'MSAL', '1.1.15'

  target 'AzureStorageBlobTests' do
    inherit! :search_paths
    pod 'MSAL', '1.1.15'
  end
end

<<<<<<< HEAD
=======
target 'AzureTemplate' do
  project 'sdk/template/AzureTemplate/AzureTemplate'

  target 'AzureTemplateTests' do
    inherit! :search_paths
  end
end

>>>>>>> d5cddfb8
target 'AzureSDKDemoSwift' do
  project 'examples/AzureSDKDemoSwift/AzureSDKDemoSwift'
  pod 'MSAL', '1.1.15'
end

target 'AzureStorageBlobDemo' do
  project 'examples/AzureStorageBlobDemo/AzureStorageBlobDemo'
  pod 'MSAL', '1.1.15'
end

target 'AzureSDKDemoSwiftUI' do
  project 'examples/AzureSDKDemoSwiftUI/AzureSDKDemoSwiftUI'
  pod 'MSAL', '1.1.15'
end

<<<<<<< HEAD
target 'AzureTest' do
  project 'sdk/test/AzureTest/AzureTest'
  if $use_local_dvr
      pod 'DVR', :path => $dvr_path
  else
      pod 'DVR', :git => 'https://github.com/tjprescott/DVR.git'
  end
end

=======
>>>>>>> d5cddfb8
post_install do |installer|
  installer.pods_project.targets.each do |target|
    target.build_configurations.each do |config|
      config.build_settings['IPHONEOS_DEPLOYMENT_TARGET'] = '9.0'
    end
  end
end<|MERGE_RESOLUTION|>--- conflicted
+++ resolved
@@ -51,17 +51,13 @@
   target 'AzureCommunicationChatTests' do
     inherit! :search_paths
     pod 'OHHTTPStubs/Swift'
-<<<<<<< HEAD
-    pod 'TrouterClientIos', '0.0.1-beta.4'
+    pod 'Trouter', '0.0.1-beta.5'
     pod 'MSAL', '1.1.15'
     if $use_local_dvr
         pod 'DVR', :path => $dvr_path
     else
         pod 'DVR', :git => 'https://github.com/tjprescott/DVR.git'
     end
-=======
-    pod 'Trouter', '0.0.1-beta.5'
->>>>>>> d5cddfb8
   end
   
   target 'AzureCommunicationChatUnitTests' do
@@ -99,8 +95,6 @@
   end
 end
 
-<<<<<<< HEAD
-=======
 target 'AzureTemplate' do
   project 'sdk/template/AzureTemplate/AzureTemplate'
 
@@ -109,7 +103,6 @@
   end
 end
 
->>>>>>> d5cddfb8
 target 'AzureSDKDemoSwift' do
   project 'examples/AzureSDKDemoSwift/AzureSDKDemoSwift'
   pod 'MSAL', '1.1.15'
@@ -125,7 +118,6 @@
   pod 'MSAL', '1.1.15'
 end
 
-<<<<<<< HEAD
 target 'AzureTest' do
   project 'sdk/test/AzureTest/AzureTest'
   if $use_local_dvr
@@ -135,8 +127,6 @@
   end
 end
 
-=======
->>>>>>> d5cddfb8
 post_install do |installer|
   installer.pods_project.targets.each do |target|
     target.build_configurations.each do |config|
